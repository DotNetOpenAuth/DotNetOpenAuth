--- conflicted
+++ resolved
@@ -45,7 +45,6 @@
 			Targets="@(AspNetTargets)"
 			Properties="TargetFrameworkVersion=v4.5"
 			BuildInParallel="$(BuildInParallel)">
-			<Output TaskParameter="TargetOutputs" ItemName="TargetOutputs45"/>
 		</MSBuild>
 
 		<ItemGroup>
@@ -68,7 +67,13 @@
 
 	<Target Name="Build" DependsOnTargets="BuildIntermediates" Returns="@(NuGetPackages)">
 		<ItemGroup>
-<<<<<<< HEAD
+			<NuGetProperties Include="version=$(NuGetPackageVersion)" />
+			<NuGetProperties Include="oauth2version=$(OAuth2PackagesVersion)" />
+			<NuGetProperties Include="OutputPath35=$(OutputPath35)" />
+			<NuGetProperties Include="OutputPath40=$(OutputPath40)" />
+			<NuGetProperties Include="OutputPath45=$(OutputPath45)" />
+			<NuGetProperties Include="IntermediatePath=$(IntermediatePath40)" />
+
 			<NuGetSpecifications Include="*.nuspec" Exclude="*oauth2*.nuspec;DotNetOpenAuth.nuspec">
 				<Symbols>true</Symbols>
 				<PackageVersion>$(NuGetPackageVersion)</PackageVersion>
@@ -82,43 +87,21 @@
 			</NuGetSpecifications>
 
 			<NuGetPackages Include="@(NuGetSpecifications->'$(DropsRoot)%(FileName).%(PackageVersion).nupkg')" />
-
-=======
->>>>>>> d5ce85a1
-			<NuGetProperties Include="version=$(NuGetPackageVersion)" />
-			<NuGetProperties Include="oauth2version=$(OAuth2PackagesVersion)" />
-			<NuGetProperties Include="OutputPath35=$(OutputPath35)" />
-			<NuGetProperties Include="OutputPath40=$(OutputPath40)" />
-<<<<<<< HEAD
-			<NuGetProperties Include="OutputPath45=$(OutputPath45)" />
-=======
-			<NuGetProperties Include="IntermediatePath=$(IntermediatePath40)" />
-
-			<NuGetPackages Include="*.nuspec" Exclude="DotNetOpenAuth.nuspec">
-				<Symbols>true</Symbols>
-			</NuGetPackages>
-			<NuGetPackages Include="DotNetOpenAuth.nuspec" />
 		</ItemGroup>
 		<PropertyGroup>
 			<_NuGetProperties>@(NuGetProperties)</_NuGetProperties>
 		</PropertyGroup>
 		<ItemGroup>
-			<NuGetPackages>
+			<NuGetSpecifications>
 				<Properties>$(_NuGetProperties);Identity=%(FileName);GeneratedAssemblyInfoSourceFile=$(IntermediatePath40)%(FileName).Version.cs</Properties>
-			</NuGetPackages>
->>>>>>> d5ce85a1
+			</NuGetSpecifications>
 		</ItemGroup>
 
 		<NuGetPack
 			NuSpec="%(NuGetSpecifications.Identity)"
 			OutputPackageDirectory="$(DropsRoot)"
-<<<<<<< HEAD
-			Properties="@(NuGetProperties)"
+			Properties="%(NuGetSpecifications.Properties)"
 			Symbols="%(NuGetSpecifications.Symbols)"
-=======
-			Properties="%(NuGetPackages.Properties)"
-			Symbols="%(NuGetPackages.Symbols)"
->>>>>>> d5ce85a1
 			ToolPath="$(NuGetToolPath)" />
 	</Target>
 
