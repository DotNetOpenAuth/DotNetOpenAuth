--- conflicted
+++ resolved
@@ -27,22 +27,12 @@
 		</MSBuild>
 
 		<ItemGroup>
-<<<<<<< HEAD
 			<ResignedAssembliesOutputs Include="@(TargetOutputs35)" Condition=" '%(MSBuildSourceTargetName)' == 'Sign' ">
 				<TargetFramework>v3.5</TargetFramework>
 			</ResignedAssembliesOutputs>
 			<ResignedAssembliesOutputs Include="@(TargetOutputs40)" Condition=" '%(MSBuildSourceTargetName)' == 'Sign' ">
 				<TargetFramework>v4.0</TargetFramework>
 			</ResignedAssembliesOutputs>
-=======
-			<NuGetSource Include="%(ResignedAssembliesOutputs.Identity)" Condition=" '%(FileName)%(Extension)' == 'DotNetOpenAuth.dll' "/>
-			<NuGetSource>
-				<TargetPath>$(NuGetLayoutPath)lib\net40-full\%(FileName)%(Extension)</TargetPath>
-			</NuGetSource>
-			<NuGetSource Condition=" '$(ClrVersion)' == '2' " Include="@(NuGetSource)">
-				<TargetPath>$(NuGetLayoutPath)lib\full\%(FileName)%(Extension)</TargetPath>
-			</NuGetSource>
->>>>>>> fc0c0e29
 		</ItemGroup>
 		<PropertyGroup>
 			<OutputPath35 Condition=" '%(MSBuildSourceTargetName)' == 'GetOutputPath' ">@(TargetOutputs35)</OutputPath35>
@@ -57,28 +47,11 @@
 			</NuGetPackages>
 			<NuGetPackages Include="DotNetOpenAuth.Ultimate.nuspec" />
 
-<<<<<<< HEAD
 			<NuGetProperties Include="version=$(NuGetPackageVersion)" />
 			<NuGetProperties Include="oauth2version=0.11.0-draft" />
 			<NuGetProperties Include="OutputPath35=$(OutputPath35)" />
 			<NuGetProperties Include="OutputPath40=$(OutputPath40)" />
 		</ItemGroup>
-=======
-		<CopyWithTokenSubstitution
-			SourceFiles="@(NuSpecSource)"
-			DestinationFiles="@(NuSpecTarget)"
-			/>
-
-		<Copy
-			SourceFiles="@(NuGetSource)"
-			DestinationFiles="@(NuGetContentsTarget)"
-			SkipUnchangedFiles="true" />
-
-		<Purge Directories="$(NuGetLayoutPath)" IntendedFiles="@(NuGetContentsTarget);@(NuSpecTarget)" />
-	</Target>
-
-	<Target Name="Build" DependsOnTargets="Layout">
->>>>>>> fc0c0e29
 		<NuGetPack
 			NuSpec="%(NuGetPackages.Identity)"
 			OutputPackageDirectory="$(DropsRoot)"
