--- conflicted
+++ resolved
@@ -6,11 +6,12 @@
 	using System.Net;
 	using DotNetOpenAuth.Messaging;
 
-<<<<<<< HEAD
-	internal static class Util {
+	public static class Util {
+		/// <summary>
+		/// Pseudo-random data generator.
+		/// </summary>
 		internal static readonly Random NonCryptoRandomDataGenerator = new Random();
-=======
-	public static class Util {
+
 		/// <summary>
 		/// Sets the channel's outgoing HTTP requests to use default network credentials.
 		/// </summary>
@@ -37,7 +38,6 @@
 
 			channel.WebRequestHandler = new WrappingWebRequestHandler(channel.WebRequestHandler, action);
 		}
->>>>>>> e615d3c7
 
 		/// <summary>
 		/// Enumerates through the individual set bits in a flag enum.
