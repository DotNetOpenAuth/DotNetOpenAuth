--- conflicted
+++ resolved
@@ -6,16 +6,12 @@
 	using System.Net;
 	using DotNetOpenAuth.Messaging;
 
-<<<<<<< HEAD
-	internal static class Util {
-=======
 	public static class Util {
 		/// <summary>
 		/// Pseudo-random data generator.
 		/// </summary>
 		internal static readonly Random NonCryptoRandomDataGenerator = new Random();
 
->>>>>>> 0cfab05d
 		/// <summary>
 		/// Sets the channel's outgoing HTTP requests to use default network credentials.
 		/// </summary>
