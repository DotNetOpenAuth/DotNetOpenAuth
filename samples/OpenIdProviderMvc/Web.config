<?xml version="1.0"?>
<!-- 
    Note: As an alternative to hand editing this file you can use the 
    web admin tool to configure settings for your application. Use
    the Website->Asp.Net Configuration option in Visual Studio.
    A full list of settings and comments can be found in 
    machine.config.comments usually located in 
    \Windows\Microsoft.Net\Framework\v2.x\Config 
-->
<configuration>
	<configSections>
		<section name="uri" type="System.Configuration.UriSection, System, Version=2.0.0.0, Culture=neutral, PublicKeyToken=b77a5c561934e089"/>
		<section name="log4net" type="log4net.Config.Log4NetConfigurationSectionHandler" requirePermission="false"/>
		<section name="dotNetOpenAuth" type="DotNetOpenAuth.Configuration.DotNetOpenAuthSection" requirePermission="false" allowLocation="true"/>
		<sectionGroup name="system.web.extensions" type="System.Web.Configuration.SystemWebExtensionsSectionGroup, System.Web.Extensions, Version=3.5.0.0, Culture=neutral, PublicKeyToken=31BF3856AD364E35">
			<sectionGroup name="scripting" type="System.Web.Configuration.ScriptingSectionGroup, System.Web.Extensions, Version=3.5.0.0, Culture=neutral, PublicKeyToken=31BF3856AD364E35">
				<section name="scriptResourceHandler" type="System.Web.Configuration.ScriptingScriptResourceHandlerSection, System.Web.Extensions, Version=3.5.0.0, Culture=neutral, PublicKeyToken=31BF3856AD364E35" requirePermission="false" allowDefinition="MachineToApplication"/>
				<sectionGroup name="webServices" type="System.Web.Configuration.ScriptingWebServicesSectionGroup, System.Web.Extensions, Version=3.5.0.0, Culture=neutral, PublicKeyToken=31BF3856AD364E35">
					<section name="jsonSerialization" type="System.Web.Configuration.ScriptingJsonSerializationSection, System.Web.Extensions, Version=3.5.0.0, Culture=neutral, PublicKeyToken=31BF3856AD364E35" requirePermission="false" allowDefinition="Everywhere"/>
					<section name="profileService" type="System.Web.Configuration.ScriptingProfileServiceSection, System.Web.Extensions, Version=3.5.0.0, Culture=neutral, PublicKeyToken=31BF3856AD364E35" requirePermission="false" allowDefinition="MachineToApplication"/>
					<section name="authenticationService" type="System.Web.Configuration.ScriptingAuthenticationServiceSection, System.Web.Extensions, Version=3.5.0.0, Culture=neutral, PublicKeyToken=31BF3856AD364E35" requirePermission="false" allowDefinition="MachineToApplication"/>
					<section name="roleService" type="System.Web.Configuration.ScriptingRoleServiceSection, System.Web.Extensions, Version=3.5.0.0, Culture=neutral, PublicKeyToken=31BF3856AD364E35" requirePermission="false" allowDefinition="MachineToApplication"/>
				</sectionGroup>
			</sectionGroup>
		</sectionGroup>
	</configSections>

	<!-- The uri section is necessary to turn on .NET 3.5 support for IDN (international domain names),
	     which is necessary for OpenID urls with unicode characters in the domain/host name. 
	     It is also required to put the Uri class into RFC 3986 escaping mode, which OpenID and OAuth require. -->
	<uri>
		<idn enabled="All"/>
		<iriParsing enabled="true"/>
	</uri>

	<system.net>
		<defaultProxy enabled="true" />
		<settings>
			<!-- This setting causes .NET to check certificate revocation lists (CRL) 
			     before trusting HTTPS certificates.  But this setting tends to not 
			     be allowed in shared hosting environments. -->
			<!--<servicePointManager checkCertificateRevocationList="true"/>-->
		</settings>
	</system.net>

	<!-- this is an optional configuration section where aspects of dotnetopenauth can be customized -->
	<dotNetOpenAuth>
		<openid>
			<provider>
				<security requireSsl="false" />
				<behaviors>
					<!-- Behaviors activate themselves automatically for individual matching requests. 
					     The first one in this list to match an incoming request "owns" the request.  If no
					     profile matches, the default behavior is assumed. -->
<<<<<<< HEAD
					<add type="DotNetOpenAuth.OpenId.Behaviors.USGovernmentLevel1, DotNetOpenAuth" />
=======
					<add type="DotNetOpenAuth.OpenId.Behaviors.PpidGeneration, DotNetOpenAuth" />
>>>>>>> 340ca34a
				</behaviors>
				<!-- Uncomment the following to activate the sample custom store.  -->
				<!--<store type="RelyingPartyWebForms.CustomStore, RelyingPartyWebForms" />-->
			</provider>
		</openid>
		<messaging>
			<untrustedWebRequest>
				<whitelistHosts>
					<!-- since this is a sample, and will often be used with localhost -->
					<add name="localhost"/>
				</whitelistHosts>
			</untrustedWebRequest>
		</messaging>
	</dotNetOpenAuth>
	<appSettings/>

	<system.web>
		<!-- 
            Set compilation debug="true" to insert debugging 
            symbols into the compiled page. Because this 
            affects performance, set this value to true only 
            during development.
    -->
		<compilation debug="true">
			<assemblies>
				<add assembly="System.Core, Version=3.5.0.0, Culture=neutral, PublicKeyToken=B77A5C561934E089"/>
				<add assembly="System.Web.Extensions, Version=3.5.0.0, Culture=neutral, PublicKeyToken=31BF3856AD364E35"/>
				<add assembly="System.Web.Abstractions, Version=3.5.0.0, Culture=neutral, PublicKeyToken=31BF3856AD364E35"/>
				<add assembly="System.Web.Routing, Version=3.5.0.0, Culture=neutral, PublicKeyToken=31BF3856AD364E35"/>
				<add assembly="System.Web.Mvc, Version=1.0.0.0, Culture=neutral, PublicKeyToken=31BF3856AD364E35"/>
				<add assembly="System.Data.DataSetExtensions, Version=3.5.0.0, Culture=neutral, PublicKeyToken=B77A5C561934E089"/>
				<add assembly="System.Xml.Linq, Version=3.5.0.0, Culture=neutral, PublicKeyToken=B77A5C561934E089"/>
				<add assembly="System.Data.Linq, Version=3.5.0.0, Culture=neutral, PublicKeyToken=B77A5C561934E089"/>
			</assemblies>
		</compilation>
		<!--
            The <authentication> section enables configuration 
            of the security authentication mode used by 
            ASP.NET to identify an incoming user. 
    -->
		<authentication mode="Forms">
			<forms loginUrl="~/Account/LogOn" timeout="2880" name="ProviderMvcSession"/>
			<!-- named cookie prevents conflicts with other samples -->
		</authentication>
		<membership defaultProvider="AspNetReadOnlyXmlMembershipProvider">
			<providers>
				<clear/>
				<add name="AspNetReadOnlyXmlMembershipProvider" type="OpenIdProviderMvc.Code.ReadOnlyXmlMembershipProvider" description="Read-only XML membership provider" xmlFileName="~/App_Data/Users.xml"/>
			</providers>
		</membership>
		<profile>
			<providers>
				<clear/>
				<add name="AspNetSqlProfileProvider" type="System.Web.Profile.SqlProfileProvider, System.Web, Version=2.0.0.0, Culture=neutral, PublicKeyToken=b03f5f7f11d50a3a" connectionStringName="ApplicationServices" applicationName="/"/>
			</providers>
		</profile>
		<roleManager enabled="false">
			<providers>
				<clear/>
				<add connectionStringName="ApplicationServices" applicationName="/" name="AspNetSqlRoleProvider" type="System.Web.Security.SqlRoleProvider, System.Web, Version=2.0.0.0, Culture=neutral, PublicKeyToken=b03f5f7f11d50a3a"/>
				<add applicationName="/" name="AspNetWindowsTokenRoleProvider" type="System.Web.Security.WindowsTokenRoleProvider, System.Web, Version=2.0.0.0, Culture=neutral, PublicKeyToken=b03f5f7f11d50a3a"/>
			</providers>
		</roleManager>
		<!--
            The <customErrors> section enables configuration 
            of what to do if/when an unhandled error occurs 
            during the execution of a request. Specifically, 
            it enables developers to configure html error pages 
            to be displayed in place of a error stack trace.

        <customErrors mode="RemoteOnly" defaultRedirect="GenericErrorPage.htm">
            <error statusCode="403" redirect="NoAccess.htm" />
            <error statusCode="404" redirect="FileNotFound.htm" />
        </customErrors>
    -->
		<pages>
			<controls>
				<add tagPrefix="asp" namespace="System.Web.UI" assembly="System.Web.Extensions, Version=3.5.0.0, Culture=neutral, PublicKeyToken=31BF3856AD364E35"/>
				<add tagPrefix="asp" namespace="System.Web.UI.WebControls" assembly="System.Web.Extensions, Version=3.5.0.0, Culture=neutral, PublicKeyToken=31BF3856AD364E35"/>
			</controls>
			<namespaces>
				<add namespace="System.Web.Mvc"/>
				<add namespace="System.Web.Mvc.Ajax"/>
				<add namespace="System.Web.Mvc.Html"/>
				<add namespace="System.Web.Routing"/>
				<add namespace="System.Linq"/>
				<add namespace="System.Collections.Generic"/>
			</namespaces>
		</pages>
		<httpHandlers>
			<remove verb="*" path="*.asmx"/>
			<add verb="*" path="*.asmx" validate="false" type="System.Web.Script.Services.ScriptHandlerFactory, System.Web.Extensions, Version=3.5.0.0, Culture=neutral, PublicKeyToken=31BF3856AD364E35"/>
			<add verb="*" path="*_AppService.axd" validate="false" type="System.Web.Script.Services.ScriptHandlerFactory, System.Web.Extensions, Version=3.5.0.0, Culture=neutral, PublicKeyToken=31BF3856AD364E35"/>
			<add verb="GET,HEAD" path="ScriptResource.axd" type="System.Web.Handlers.ScriptResourceHandler, System.Web.Extensions, Version=3.5.0.0, Culture=neutral, PublicKeyToken=31BF3856AD364E35" validate="false"/>
			<add verb="*" path="*.mvc" validate="false" type="System.Web.Mvc.MvcHttpHandler, System.Web.Mvc, Version=1.0.0.0, Culture=neutral, PublicKeyToken=31BF3856AD364E35"/>
		</httpHandlers>
		<httpModules>
			<add name="ScriptModule" type="System.Web.Handlers.ScriptModule, System.Web.Extensions, Version=3.5.0.0, Culture=neutral, PublicKeyToken=31BF3856AD364E35"/>
			<add name="UrlRoutingModule" type="System.Web.Routing.UrlRoutingModule, System.Web.Routing, Version=3.5.0.0, Culture=neutral, PublicKeyToken=31BF3856AD364E35"/>
		</httpModules>
	</system.web>
	<system.codedom>
		<compilers>
			<compiler language="c#;cs;csharp" extension=".cs" warningLevel="4" type="Microsoft.CSharp.CSharpCodeProvider, System, Version=2.0.0.0, Culture=neutral, PublicKeyToken=b77a5c561934e089">
				<providerOption name="CompilerVersion" value="v3.5"/>
				<providerOption name="WarnAsError" value="false"/>
			</compiler>
			<compiler language="vb;vbs;visualbasic;vbscript" extension=".vb" warningLevel="4" type="Microsoft.VisualBasic.VBCodeProvider, System, Version=2.0.0.0, Culture=neutral, PublicKeyToken=b77a5c561934e089">
				<providerOption name="CompilerVersion" value="v3.5"/>
				<providerOption name="OptionInfer" value="true"/>
				<providerOption name="WarnAsError" value="false"/>
			</compiler>
		</compilers>
	</system.codedom>
	<system.web.extensions/>
	<!-- 
        The system.webServer section is required for running ASP.NET AJAX under Internet
        Information Services 7.0.  It is not necessary for previous version of IIS.
  -->
	<system.webServer>
		<validation validateIntegratedModeConfiguration="false"/>
		<modules runAllManagedModulesForAllRequests="true">
			<remove name="ScriptModule"/>
			<remove name="UrlRoutingModule"/>
			<add name="ScriptModule" preCondition="managedHandler" type="System.Web.Handlers.ScriptModule, System.Web.Extensions, Version=3.5.0.0, Culture=neutral, PublicKeyToken=31BF3856AD364E35"/>
			<add name="UrlRoutingModule" type="System.Web.Routing.UrlRoutingModule, System.Web.Routing, Version=3.5.0.0, Culture=neutral, PublicKeyToken=31BF3856AD364E35"/>
		</modules>
		<handlers>
			<remove name="WebServiceHandlerFactory-Integrated"/>
			<remove name="ScriptHandlerFactory"/>
			<remove name="ScriptHandlerFactoryAppServices"/>
			<remove name="ScriptResource"/>
			<remove name="MvcHttpHandler"/>
			<remove name="UrlRoutingHandler"/>
			<add name="ScriptHandlerFactory" verb="*" path="*.asmx" preCondition="integratedMode" type="System.Web.Script.Services.ScriptHandlerFactory, System.Web.Extensions, Version=3.5.0.0, Culture=neutral, PublicKeyToken=31BF3856AD364E35"/>
			<add name="ScriptHandlerFactoryAppServices" verb="*" path="*_AppService.axd" preCondition="integratedMode" type="System.Web.Script.Services.ScriptHandlerFactory, System.Web.Extensions, Version=3.5.0.0, Culture=neutral, PublicKeyToken=31BF3856AD364E35"/>
			<add name="ScriptResource" preCondition="integratedMode" verb="GET,HEAD" path="ScriptResource.axd" type="System.Web.Handlers.ScriptResourceHandler, System.Web.Extensions, Version=3.5.0.0, Culture=neutral, PublicKeyToken=31BF3856AD364E35"/>
			<add name="MvcHttpHandler" preCondition="integratedMode" verb="*" path="*.mvc" type="System.Web.Mvc.MvcHttpHandler, System.Web.Mvc, Version=1.0.0.0, Culture=neutral, PublicKeyToken=31BF3856AD364E35"/>
			<add name="UrlRoutingHandler" preCondition="integratedMode" verb="*" path="UrlRouting.axd" type="System.Web.HttpForbiddenHandler, System.Web, Version=2.0.0.0, Culture=neutral, PublicKeyToken=b03f5f7f11d50a3a"/>
		</handlers>
	</system.webServer>
</configuration><|MERGE_RESOLUTION|>--- conflicted
+++ resolved
@@ -52,11 +52,8 @@
 					<!-- Behaviors activate themselves automatically for individual matching requests. 
 					     The first one in this list to match an incoming request "owns" the request.  If no
 					     profile matches, the default behavior is assumed. -->
-<<<<<<< HEAD
 					<add type="DotNetOpenAuth.OpenId.Behaviors.USGovernmentLevel1, DotNetOpenAuth" />
-=======
 					<add type="DotNetOpenAuth.OpenId.Behaviors.PpidGeneration, DotNetOpenAuth" />
->>>>>>> 340ca34a
 				</behaviors>
 				<!-- Uncomment the following to activate the sample custom store.  -->
 				<!--<store type="RelyingPartyWebForms.CustomStore, RelyingPartyWebForms" />-->
