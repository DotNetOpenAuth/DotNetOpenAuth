--- conflicted
+++ resolved
@@ -7,11 +7,7 @@
 	using System.Web.UI;
 
 	using DotNetOpenAuth.ApplicationBlock;
-<<<<<<< HEAD
-	using DotNetOpenAuth.ApplicationBlock.Facebook;
 	using DotNetOpenAuth.Messaging;
-=======
->>>>>>> 064220db
 	using DotNetOpenAuth.OAuth2;
 
 	public partial class Facebook : System.Web.UI.Page
@@ -22,51 +18,26 @@
 			ClientCredentialApplicator = ClientCredentialApplicator.PostParameter(ConfigurationManager.AppSettings["facebookAppSecret"]),
 		};
 
-<<<<<<< HEAD
 		protected void Page_Load(object sender, EventArgs e) {
 			this.RegisterAsyncTask(
 				new PageAsyncTask(
 					async ct => {
-						IAuthorizationState authorization =
-							await client.ProcessUserAuthorizationAsync(new HttpRequestWrapper(Request), ct);
+						IAuthorizationState authorization = await facebookClient.ProcessUserAuthorizationAsync(new HttpRequestWrapper(Request), ct);
 						if (authorization == null) {
 							// Kick off authorization request
-							var request =
-								await client.PrepareRequestUserAuthorizationAsync(cancellationToken: ct);
+							var request = await facebookClient.PrepareRequestUserAuthorizationAsync(cancellationToken: ct);
 							await request.SendAsync(new HttpContextWrapper(Context), ct);
 							this.Context.Response.End();
+
+							// alternatively you can ask for more information
+							// facebookClient.RequestUserAuthorization(scope: new[] { FacebookClient.Scopes.Email, FacebookClient.Scopes.UserBirthday });
 						} else {
-							var request =
-								WebRequest.Create(
-									"https://graph.facebook.com/me?access_token=" + Uri.EscapeDataString(authorization.AccessToken));
-							using (var response = request.GetResponse()) {
-								using (var responseStream = response.GetResponseStream()) {
-									var graph = FacebookGraph.Deserialize(responseStream);
-									this.nameLabel.Text = HttpUtility.HtmlEncode(graph.Name);
-								}
-							}
+							IOAuth2Graph oauth2Graph = facebookClient.GetGraph(authorization);
+							//// IOAuth2Graph oauth2Graph = facebookClient.GetGraph(authorization, new[] { FacebookGraph.Fields.Defaults, FacebookGraph.Fields.Email, FacebookGraph.Fields.Picture, FacebookGraph.Fields.Birthday });
+
+							this.nameLabel.Text = HttpUtility.HtmlEncode(oauth2Graph.Name);
 						}
 					}));
-=======
-		protected void Page_Load(object sender, EventArgs e)
-		{
-			IAuthorizationState authorization = facebookClient.ProcessUserAuthorization();
-			if (authorization == null)
-			{
-				// Kick off authorization request
-				facebookClient.RequestUserAuthorization();
-
-				// alternatively you can ask for more information
-				// facebookClient.RequestUserAuthorization(scope: new[] { FacebookClient.Scopes.Email, FacebookClient.Scopes.UserBirthday });
-			}
-			else
-			{
-				IOAuth2Graph oauth2Graph = facebookClient.GetGraph(authorization);
-				//// IOAuth2Graph oauth2Graph = facebookClient.GetGraph(authorization, new[] { FacebookGraph.Fields.Defaults, FacebookGraph.Fields.Email, FacebookGraph.Fields.Picture, FacebookGraph.Fields.Birthday });
-
-				this.nameLabel.Text = HttpUtility.HtmlEncode(oauth2Graph.Name);
-			}
->>>>>>> 064220db
 		}
 	}
 }