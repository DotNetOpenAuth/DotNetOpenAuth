--- conflicted
+++ resolved
@@ -15,21 +15,6 @@
 			return this.substring(0, substring.length) == substring;
 		};
 
-<<<<<<< HEAD
-<script runat="server">
-	protected void sendAssertionButton_Click(object sender, EventArgs e) {
-		TextBox relyingPartySite = (TextBox)loginView.FindControl("relyingPartySite");
-		Uri providerEndpoint = new Uri(Request.Url, Page.ResolveUrl("~/server.aspx"));
-		OpenIdProvider op = new OpenIdProvider();
-		try {
-			// Send user input through identifier parser so we accept more free-form input.
-			string rpSite = Identifier.Parse(relyingPartySite.Text);
-			op.PrepareUnsolicitedAssertion(providerEndpoint, rpSite, Util.BuildIdentityUrl(), Util.BuildIdentityUrl()).Send();
-		} catch (ProtocolException ex) {
-			Label errorLabel = (Label)loginView.FindControl("errorLabel");
-			errorLabel.Visible = true;
-			errorLabel.Text = ex.Message;
-=======
 		function updateBookmark(rpRealm) {
 			if (!(rpRealm.startsWith("http://") || rpRealm.startsWith("https://"))) {
 				rpRealm = "http://" + rpRealm;
@@ -39,7 +24,6 @@
 			bookmarkParagraph.style.display = '';
 			bookmark.href = bookmarkUrl;
 			bookmark.innerHTML = bookmarkUrl;
->>>>>>> 8254a5ca
 		}
 	</script>
 
