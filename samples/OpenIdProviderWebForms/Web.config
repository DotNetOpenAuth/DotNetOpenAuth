<?xml version="1.0"?>
<!-- 
    Note: As an alternative to hand editing this file you can use the 
    web admin tool to configure settings for your application. Use
    the Website->Asp.Net Configuration option in Visual Studio.
    A full list of settings and comments can be found in 
    machine.config.comments usually located in 
    \Windows\Microsoft.Net\Framework\v2.x\Config 
-->
<configuration>
	<configSections>
		<section name="uri" type="System.Configuration.UriSection, System, Version=2.0.0.0, Culture=neutral, PublicKeyToken=b77a5c561934e089"/>
		<section name="log4net" type="log4net.Config.Log4NetConfigurationSectionHandler" requirePermission="false"/>
		<section name="dotNetOpenAuth" type="DotNetOpenAuth.Configuration.DotNetOpenAuthSection" requirePermission="false" allowLocation="true"/>
		<sectionGroup name="system.web.extensions" type="System.Web.Configuration.SystemWebExtensionsSectionGroup, System.Web.Extensions, Version=3.5.0.0, Culture=neutral, PublicKeyToken=31BF3856AD364E35">
			<sectionGroup name="scripting" type="System.Web.Configuration.ScriptingSectionGroup, System.Web.Extensions, Version=3.5.0.0, Culture=neutral, PublicKeyToken=31BF3856AD364E35">
				<section name="scriptResourceHandler" type="System.Web.Configuration.ScriptingScriptResourceHandlerSection, System.Web.Extensions, Version=3.5.0.0, Culture=neutral, PublicKeyToken=31BF3856AD364E35" requirePermission="false" allowDefinition="MachineToApplication"/>
				<sectionGroup name="webServices" type="System.Web.Configuration.ScriptingWebServicesSectionGroup, System.Web.Extensions, Version=3.5.0.0, Culture=neutral, PublicKeyToken=31BF3856AD364E35">
					<section name="jsonSerialization" type="System.Web.Configuration.ScriptingJsonSerializationSection, System.Web.Extensions, Version=3.5.0.0, Culture=neutral, PublicKeyToken=31BF3856AD364E35" requirePermission="false" allowDefinition="Everywhere"/>
					<section name="profileService" type="System.Web.Configuration.ScriptingProfileServiceSection, System.Web.Extensions, Version=3.5.0.0, Culture=neutral, PublicKeyToken=31BF3856AD364E35" requirePermission="false" allowDefinition="MachineToApplication"/>
					<section name="authenticationService" type="System.Web.Configuration.ScriptingAuthenticationServiceSection, System.Web.Extensions, Version=3.5.0.0, Culture=neutral, PublicKeyToken=31BF3856AD364E35" requirePermission="false" allowDefinition="MachineToApplication"/>
					<section name="roleService" type="System.Web.Configuration.ScriptingRoleServiceSection, System.Web.Extensions, Version=3.5.0.0, Culture=neutral, PublicKeyToken=31BF3856AD364E35" requirePermission="false" allowDefinition="MachineToApplication"/>
				</sectionGroup>
			</sectionGroup>
		</sectionGroup>
	</configSections>
	<!-- this is an optional configuration section where aspects of dotnetopenid can be customized -->
	<dotNetOpenAuth>
		<openid>
			<provider>
				<!-- Uncomment the following to activate the sample custom store.  -->
				<!--<store type="OpenIdProviderWebForms.Code.CustomStore, OpenIdProviderWebForms" />-->
			</provider>
		</openid>
		<messaging>
			<untrustedWebRequest>
				<whitelistHosts>
					<!-- since this is a sample, and will often be used with localhost -->
					<add name="localhost"/>
				</whitelistHosts>
			</untrustedWebRequest>
		</messaging>
	</dotNetOpenAuth>
	<!-- The uri section is necessary to turn on .NET 3.5 support for IDN (international domain names),
	     which is necessary for OpenID urls with unicode characters in the domain/host name. -->
	<uri>
		<idn enabled="All"/>
		<iriParsing enabled="true"/>
	</uri>
<<<<<<< HEAD
	<connectionStrings/>
	<!-- 
       Original version created by  Richard Birkby (2002-02-22, http://www.codeproject.com/aspnet/URLRewriter.asp)
       Maps from old website to new website using Regular Expressions
       rule/url - old website url (Regular Expression)
       rule/rewrite - new website replacement expression
       Of two or more rules which match a given request, the first  will always take precedance.
    -->
	<urlrewrites>
		<rule>
			<!--  This rewrites urls like: user/john ->user.aspx?username=john-->
			<url>~/user.aspx/(.*)</url>
			<rewrite>~/user.aspx?username=$1</rewrite>
		</rule>
	</urlrewrites>
=======

	<!-- This setting causes .NET to check certificate revocation lists (CRL) 
	     before trusting HTTPS certificates.  But this setting tends to not 
	     be allowed in shared hosting environments. -->
	<system.net>
		<settings>
			<!--<servicePointManager checkCertificateRevocationList="true"/>-->
		</settings>
	</system.net>

>>>>>>> 8254a5ca
	<system.web>
		<!-- 
            Set compilation debug="true" to insert debugging 
            symbols into the compiled page. Because this 
            affects performance, set this value to true only 
            during development.
        -->
		<compilation debug="true">
			<assemblies>
				<add assembly="System.Core, Version=3.5.0.0, Culture=neutral, PublicKeyToken=B77A5C561934E089"/>
				<add assembly="System.Web.Extensions, Version=3.5.0.0, Culture=neutral, PublicKeyToken=31BF3856AD364E35"/>
				<add assembly="System.Xml.Linq, Version=3.5.0.0, Culture=neutral, PublicKeyToken=B77A5C561934E089"/>
				<add assembly="System.Data.DataSetExtensions, Version=3.5.0.0, Culture=neutral, PublicKeyToken=B77A5C561934E089"/>
			</assemblies>
		</compilation>
		<sessionState mode="InProc" cookieless="false"/>
		<membership defaultProvider="AspNetReadOnlyXmlMembershipProvider">
			<providers>
				<clear/>
				<add name="AspNetReadOnlyXmlMembershipProvider" type="OpenIdProviderWebForms.Code.ReadOnlyXmlMembershipProvider" description="Read-only XML membership provider" xmlFileName="~/App_Data/Users.xml"/>
			</providers>
		</membership>
		<authentication mode="Forms">
			<forms name="ProviderSession"/>
			<!-- named cookie prevents conflicts with other samples -->
		</authentication>
		<customErrors mode="RemoteOnly"/>
		<!-- Trust level discussion:
		Full: everything works
		High: TRACE compilation symbol must NOT be defined
		Medium/Low: doesn't work on default machine.config, because WebPermission.Connect is denied.
		-->
		<trust level="Full" originUrl=""/>
		<pages>
			<controls>
				<add tagPrefix="asp" namespace="System.Web.UI" assembly="System.Web.Extensions, Version=3.5.0.0, Culture=neutral, PublicKeyToken=31BF3856AD364E35"/>
				<add tagPrefix="asp" namespace="System.Web.UI.WebControls" assembly="System.Web.Extensions, Version=3.5.0.0, Culture=neutral, PublicKeyToken=31BF3856AD364E35"/>
			</controls>
		</pages>
		<httpHandlers>
			<remove verb="*" path="*.asmx"/>
			<add verb="*" path="*.asmx" validate="false" type="System.Web.Script.Services.ScriptHandlerFactory, System.Web.Extensions, Version=3.5.0.0, Culture=neutral, PublicKeyToken=31BF3856AD364E35"/>
			<add verb="*" path="*_AppService.axd" validate="false" type="System.Web.Script.Services.ScriptHandlerFactory, System.Web.Extensions, Version=3.5.0.0, Culture=neutral, PublicKeyToken=31BF3856AD364E35"/>
			<add verb="GET,HEAD" path="ScriptResource.axd" validate="false" type="System.Web.Handlers.ScriptResourceHandler, System.Web.Extensions, Version=3.5.0.0, Culture=neutral, PublicKeyToken=31BF3856AD364E35"/>
		</httpHandlers>
		<httpModules>
			<add name="ScriptModule" type="System.Web.Handlers.ScriptModule, System.Web.Extensions, Version=3.5.0.0, Culture=neutral, PublicKeyToken=31BF3856AD364E35"/>
		</httpModules>
	</system.web>
	<location path="decide.aspx">
		<system.web>
			<authorization>
				<deny users="?"/>
			</authorization>
		</system.web>
	</location>
	<!-- log4net is a 3rd party (free) logger library that dotnetopenid will use if present but does not require. -->
	<log4net>
		<appender name="RollingFileAppender" type="log4net.Appender.RollingFileAppender">
			<file value="Provider.log"/>
			<appendToFile value="true"/>
			<rollingStyle value="Size"/>
			<maxSizeRollBackups value="10"/>
			<maximumFileSize value="100KB"/>
			<staticLogFileName value="true"/>
			<layout type="log4net.Layout.PatternLayout">
				<conversionPattern value="%date (GMT%date{%z}) [%thread] %-5level %logger - %message%newline"/>
			</layout>
		</appender>
		<appender name="TracePageAppender" type="OpenIdProviderWebForms.Code.TracePageAppender, OpenIdProviderWebForms">
			<layout type="log4net.Layout.PatternLayout">
				<conversionPattern value="%date (GMT%date{%z}) [%thread] %-5level %logger - %message%newline"/>
			</layout>
		</appender>
		<!-- Setup the root category, add the appenders and set the default level -->
		<root>
			<level value="INFO" />
			<!--<appender-ref ref="RollingFileAppender" />-->
			<appender-ref ref="TracePageAppender" />
		</root>
		<!-- Specify the level for some specific categories -->
		<logger name="DotNetOpenAuth">
			<level value="INFO" />
		</logger>
	</log4net>
	<system.codedom>
		<compilers>
			<compiler language="c#;cs;csharp" extension=".cs" type="Microsoft.CSharp.CSharpCodeProvider,System, Version=2.0.0.0, Culture=neutral, PublicKeyToken=b77a5c561934e089" warningLevel="4">
				<providerOption name="CompilerVersion" value="v3.5"/>
				<providerOption name="WarnAsError" value="false"/>
			</compiler>
			<compiler language="vb;vbs;visualbasic;vbscript" extension=".vb" type="Microsoft.VisualBasic.VBCodeProvider, System, Version=2.0.0.0, Culture=neutral, PublicKeyToken=b77a5c561934e089" warningLevel="4">
				<providerOption name="CompilerVersion" value="v3.5"/>
				<providerOption name="OptionInfer" value="true"/>
				<providerOption name="WarnAsError" value="false"/>
			</compiler>
		</compilers>
	</system.codedom>
	<system.webServer>
		<validation validateIntegratedModeConfiguration="false"/>
		<modules>
			<remove name="ScriptModule"/>
			<add name="ScriptModule" preCondition="managedHandler" type="System.Web.Handlers.ScriptModule, System.Web.Extensions, Version=3.5.0.0, Culture=neutral, PublicKeyToken=31BF3856AD364E35"/>
		</modules>
		<handlers>
			<remove name="WebServiceHandlerFactory-Integrated"/>
			<remove name="ScriptHandlerFactory"/>
			<remove name="ScriptHandlerFactoryAppServices"/>
			<remove name="ScriptResource"/>
			<add name="ScriptHandlerFactory" verb="*" path="*.asmx" preCondition="integratedMode" type="System.Web.Script.Services.ScriptHandlerFactory, System.Web.Extensions, Version=3.5.0.0, Culture=neutral, PublicKeyToken=31BF3856AD364E35"/>
			<add name="ScriptHandlerFactoryAppServices" verb="*" path="*_AppService.axd" preCondition="integratedMode" type="System.Web.Script.Services.ScriptHandlerFactory, System.Web.Extensions, Version=3.5.0.0, Culture=neutral, PublicKeyToken=31BF3856AD364E35"/>
			<add name="ScriptResource" verb="GET,HEAD" path="ScriptResource.axd" preCondition="integratedMode" type="System.Web.Handlers.ScriptResourceHandler, System.Web.Extensions, Version=3.5.0.0, Culture=neutral, PublicKeyToken=31BF3856AD364E35"/>
		</handlers>
	</system.webServer>
	<runtime>
		<assemblyBinding xmlns="urn:schemas-microsoft-com:asm.v1">
			<dependentAssembly>
				<assemblyIdentity name="System.Web.Extensions" publicKeyToken="31bf3856ad364e35"/>
				<bindingRedirect oldVersion="1.0.0.0-1.1.0.0" newVersion="3.5.0.0"/>
			</dependentAssembly>
			<dependentAssembly>
				<assemblyIdentity name="System.Web.Extensions.Design" publicKeyToken="31bf3856ad364e35"/>
				<bindingRedirect oldVersion="1.0.0.0-1.1.0.0" newVersion="3.5.0.0"/>
			</dependentAssembly>
		</assemblyBinding>
	</runtime>
</configuration><|MERGE_RESOLUTION|>--- conflicted
+++ resolved
@@ -47,34 +47,16 @@
 		<idn enabled="All"/>
 		<iriParsing enabled="true"/>
 	</uri>
-<<<<<<< HEAD
-	<connectionStrings/>
-	<!-- 
-       Original version created by  Richard Birkby (2002-02-22, http://www.codeproject.com/aspnet/URLRewriter.asp)
-       Maps from old website to new website using Regular Expressions
-       rule/url - old website url (Regular Expression)
-       rule/rewrite - new website replacement expression
-       Of two or more rules which match a given request, the first  will always take precedance.
-    -->
-	<urlrewrites>
-		<rule>
-			<!--  This rewrites urls like: user/john ->user.aspx?username=john-->
-			<url>~/user.aspx/(.*)</url>
-			<rewrite>~/user.aspx?username=$1</rewrite>
-		</rule>
-	</urlrewrites>
-=======
 
 	<!-- This setting causes .NET to check certificate revocation lists (CRL) 
 	     before trusting HTTPS certificates.  But this setting tends to not 
 	     be allowed in shared hosting environments. -->
 	<system.net>
 		<settings>
-			<!--<servicePointManager checkCertificateRevocationList="true"/>-->
+			<servicePointManager checkCertificateRevocationList="true"/>
 		</settings>
 	</system.net>
 
->>>>>>> 8254a5ca
 	<system.web>
 		<!-- 
             Set compilation debug="true" to insert debugging 
