--- conflicted
+++ resolved
@@ -60,15 +60,6 @@
     <ErrorReport>prompt</ErrorReport>
     <WarningLevel>4</WarningLevel>
   </PropertyGroup>
-<<<<<<< HEAD
-  <PropertyGroup>
-    <SignAssembly>true</SignAssembly>
-    <DefineConstants>$(DefineConstants);StrongNameSigned</DefineConstants>
-    <DelaySign>true</DelaySign>
-    <AssemblyOriginatorKeyFile Condition="'$(AssemblyOriginatorKeyFile)' == ''">..\..\src\official-build-key.pub</AssemblyOriginatorKeyFile>
-  </PropertyGroup>
-=======
->>>>>>> 206c0120
   <ItemGroup>
     <Reference Include="log4net, Version=1.2.10.0, Culture=neutral, PublicKeyToken=1b44e1d426115821, processorArchitecture=MSIL">
       <SpecificVersion>False</SpecificVersion>
