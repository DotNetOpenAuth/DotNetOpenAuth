--- conflicted
+++ resolved
@@ -18,7 +18,6 @@
   <PropertyGroup Condition=" '$(Configuration)|$(Platform)' == 'Release|AnyCPU' ">
   </PropertyGroup>
   <ItemGroup>
-<<<<<<< HEAD
     <Compile Include="OAuth2\AuthorizationServerDescription.cs" />
     <Compile Include="OAuth2\AuthorizationState.cs" />
     <Compile Include="OAuth2\ChannelElements\OAuth2ClientChannel.cs" />
@@ -28,10 +27,7 @@
     <Compile Include="OAuth2\Messages\AccessTokenRefreshRequestC.cs" />
     <Compile Include="OAuth2\Messages\EndUserAuthorizationImplicitRequestC.cs" />
     <Compile Include="OAuth2\Messages\EndUserAuthorizationRequestC.cs" />
-    <Compile Include="OAuth2\OAuth2Strings.Designer.cs">
-=======
     <Compile Include="OAuth2\ClientStrings.Designer.cs">
->>>>>>> 2a67db4f
       <AutoGen>True</AutoGen>
       <DesignTime>True</DesignTime>
       <DependentUpon>ClientStrings.resx</DependentUpon>
