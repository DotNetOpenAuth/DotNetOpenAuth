--- conflicted
+++ resolved
@@ -52,11 +52,7 @@
 				}
 			}
 
-<<<<<<< HEAD
 			Contract.Assume(result != null, "We should never assign null values to this dictionary.");
-=======
-			Contract.Assume(result != null); // The reflectedMessageTypes dictionary should never have null values.
->>>>>>> 2e7b5b2c
 			return result;
 		}
 
