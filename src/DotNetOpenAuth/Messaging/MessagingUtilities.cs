﻿//-----------------------------------------------------------------------
// <copyright file="MessagingUtilities.cs" company="Andrew Arnott">
//     Copyright (c) Andrew Arnott. All rights reserved.
// </copyright>
//-----------------------------------------------------------------------

namespace DotNetOpenAuth.Messaging {
	using System;
	using System.Collections.Generic;
	using System.Collections.Specialized;
	using System.Diagnostics.CodeAnalysis;
	using System.Diagnostics.Contracts;
	using System.IO;
	using System.Linq;
	using System.Net;
	using System.Security;
	using System.Security.Cryptography;
	using System.Text;
	using System.Web;
	using System.Web.Mvc;
	using DotNetOpenAuth.Messaging.Reflection;

	/// <summary>
	/// A grab-bag of utility methods useful for the channel stack of the protocol.
	/// </summary>
	public static class MessagingUtilities {
		/// <summary>
		/// The cryptographically strong random data generator used for creating secrets.
		/// </summary>
		/// <remarks>The random number generator is thread-safe.</remarks>
		internal static readonly RandomNumberGenerator CryptoRandomDataGenerator = new RNGCryptoServiceProvider();

		/// <summary>
		/// A pseudo-random data generator (NOT cryptographically strong random data)
		/// </summary>
		internal static readonly Random NonCryptoRandomDataGenerator = new Random();

		/// <summary>
		/// The uppercase alphabet.
		/// </summary>
		internal const string UppercaseLetters = "ABCDEFGHIJKLMNOPQRSTUVWXYZ";

		/// <summary>
		/// The lowercase alphabet.
		/// </summary>
		internal const string LowercaseLetters = "abcdefghijklmnopqrstuvwxyz";

		/// <summary>
		/// The set of base 10 digits.
		/// </summary>
		internal const string Digits = "0123456789";

		/// <summary>
		/// The set of digits, and alphabetic letters (upper and lowercase) that are clearly
		/// visually distinguishable.
		/// </summary>
		internal const string AlphaNumericNoLookAlikes = "23456789abcdefghjkmnpqrstwxyzABCDEFGHJKMNPQRSTWXYZ";

		/// <summary>
		/// The set of characters that are unreserved in RFC 2396 but are NOT unreserved in RFC 3986.
		/// </summary>
		private static readonly string[] UriRfc3986CharsToEscape = new[] { "!", "*", "'", "(", ")" };

		/// <summary>
		/// A set of escaping mappings that help secure a string from javscript execution.
		/// </summary>
		/// <remarks>
		/// The characters to escape here are inspired by 
		/// http://code.google.com/p/doctype/wiki/ArticleXSSInJavaScript
		/// </remarks>
		private static readonly Dictionary<string, string> javascriptStaticStringEscaping = new Dictionary<string, string> {
			{ "\\", @"\\" }, // this WAS just above the & substitution but we moved it here to prevent double-escaping
			{ "\t", @"\t" },
			{ "\n", @"\n" },
			{ "\r", @"\r" },
			{ "\u0085", @"\u0085" },
			{ "\u2028", @"\u2028" },
			{ "\u2029", @"\u2029" },
			{ "'", @"\x27" },
			{ "\"", @"\x22" },
			{ "&", @"\x26" },
			{ "<", @"\x3c" },
			{ ">", @"\x3e" },
			{ "=", @"\x3d" },
		};

		/// <summary>
		/// Transforms an OutgoingWebResponse to an MVC-friendly ActionResult.
		/// </summary>
		/// <param name="response">The response to send to the uesr agent.</param>
		/// <returns>The <see cref="ActionResult"/> instance to be returned by the Controller's action method.</returns>
		public static ActionResult AsActionResult(this OutgoingWebResponse response) {
			Contract.Requires(response != null);
			ErrorUtilities.VerifyArgumentNotNull(response, "response");
			return new OutgoingWebResponseActionResult(response);
		}

		/// <summary>
		/// Gets the original request URL, as seen from the browser before any URL rewrites on the server if any.
		/// Cookieless session directory (if applicable) is also included.
		/// </summary>
		/// <returns>The URL in the user agent's Location bar.</returns>
		[SuppressMessage("Microsoft.Usage", "CA2234:PassSystemUriObjectsInsteadOfStrings", Justification = "The Uri merging requires use of a string value.")]
		[SuppressMessage("Microsoft.Design", "CA1024:UsePropertiesWhereAppropriate", Justification = "Expensive call should not be a property.")]
		public static Uri GetRequestUrlFromContext() {
			ErrorUtilities.VerifyHttpContext();
			HttpContext context = HttpContext.Current;

			// We use Request.Url for the full path to the server, and modify it
			// with Request.RawUrl to capture both the cookieless session "directory" if it exists
			// and the original path in case URL rewriting is going on.  We don't want to be
			// fooled by URL rewriting because we're comparing the actual URL with what's in
			// the return_to parameter in some cases.
			// Response.ApplyAppPathModifier(builder.Path) would have worked for the cookieless
			// session, but not the URL rewriting problem.
			return new Uri(context.Request.Url, context.Request.RawUrl);
		}

		/// <summary>
		/// Strips any and all URI query parameters that start with some prefix.
		/// </summary>
		/// <param name="uri">The URI that may have a query with parameters to remove.</param>
		/// <param name="prefix">The prefix for parameters to remove.  A period is NOT automatically appended.</param>
		/// <returns>Either a new Uri with the parameters removed if there were any to remove, or the same Uri instance if no parameters needed to be removed.</returns>
		public static Uri StripQueryArgumentsWithPrefix(this Uri uri, string prefix) {
			ErrorUtilities.VerifyArgumentNotNull(uri, "uri");
			ErrorUtilities.VerifyNonZeroLength(prefix, "prefix");

			NameValueCollection queryArgs = HttpUtility.ParseQueryString(uri.Query);
			var matchingKeys = queryArgs.Keys.OfType<string>().Where(key => key.StartsWith(prefix, StringComparison.OrdinalIgnoreCase)).ToList();
			if (matchingKeys.Count > 0) {
				UriBuilder builder = new UriBuilder(uri);
				foreach (string key in matchingKeys) {
					queryArgs.Remove(key);
				}
				builder.Query = CreateQueryString(queryArgs.ToDictionary());
				return builder.Uri;
			} else {
				return uri;
			}
		}

		/// <summary>
		/// Assembles a message comprised of the message on a given exception and all inner exceptions.
		/// </summary>
		/// <param name="exception">The exception.</param>
		/// <returns>The assembled message.</returns>
		internal static string GetAllMessages(this Exception exception) {
			// The input being null is probably bad, but since this method is called
			// from a catch block, we don't really want to throw a new exception and
			// hide the details of this one.  
			if (exception == null) {
				Logger.Messaging.Error("MessagingUtilities.GetAllMessages called with null input.");
			}

			StringBuilder message = new StringBuilder();
			while (exception != null) {
				message.Append(exception.Message);
				exception = exception.InnerException;
				if (exception != null) {
					message.Append("  ");
				}
			}

			return message.ToString();
		}

		/// <summary>
		/// Gets a buffer of random data (not cryptographically strong).
		/// </summary>
		/// <param name="length">The length of the sequence to generate.</param>
		/// <returns>The generated values, which may contain zeros.</returns>
		internal static byte[] GetNonCryptoRandomData(int length) {
			byte[] buffer = new byte[length];
			NonCryptoRandomDataGenerator.NextBytes(buffer);
			return buffer;
		}

		/// <summary>
		/// Gets a cryptographically strong random sequence of values.
		/// </summary>
		/// <param name="length">The length of the sequence to generate.</param>
		/// <returns>The generated values, which may contain zeros.</returns>
		internal static byte[] GetCryptoRandomData(int length) {
			byte[] buffer = new byte[length];
			CryptoRandomDataGenerator.GetBytes(buffer);
			return buffer;
		}

		/// <summary>
		/// Gets a cryptographically strong random sequence of values.
		/// </summary>
		/// <param name="binaryLength">The length of the byte sequence to generate.</param>
		/// <returns>A base64 encoding of the generated random data, 
		/// whose length in characters will likely be greater than <paramref name="binaryLength"/>.</returns>
		internal static string GetCryptoRandomDataAsBase64(int binaryLength) {
			byte[] uniq_bytes = GetCryptoRandomData(binaryLength);
			string uniq = Convert.ToBase64String(uniq_bytes);
			return uniq;
		}

		/// <summary>
		/// Gets a random string made up of a given set of allowable characters.
		/// </summary>
		/// <param name="length">The length of the desired random string.</param>
		/// <param name="allowableCharacters">The allowable characters.</param>
		/// <returns>A random string.</returns>
		internal static string GetRandomString(int length, string allowableCharacters) {
			Contract.Requires(length >= 0);
			Contract.Requires(allowableCharacters != null && allowableCharacters.Length >= 2);

			char[] randomString = new char[length];
			for (int i = 0; i < length; i++) {
				randomString[i] = allowableCharacters[NonCryptoRandomDataGenerator.Next(allowableCharacters.Length)];
			}

			return new string(randomString);
		}

		/// <summary>
		/// Adds a set of HTTP headers to an <see cref="HttpResponse"/> instance,
		/// taking care to set some headers to the appropriate properties of
		/// <see cref="HttpResponse" />
		/// </summary>
		/// <param name="headers">The headers to add.</param>
		/// <param name="response">The <see cref="HttpResponse"/> instance to set the appropriate values to.</param>
		internal static void ApplyHeadersToResponse(WebHeaderCollection headers, HttpResponse response) {
			ErrorUtilities.VerifyArgumentNotNull(headers, "headers");
			ErrorUtilities.VerifyArgumentNotNull(response, "response");

			foreach (string headerName in headers) {
				switch (headerName) {
					case "Content-Type":
						response.ContentType = headers[HttpResponseHeader.ContentType];
						break;

					// Add more special cases here as necessary.
					default:
						response.AddHeader(headerName, headers[headerName]);
						break;
				}
			}
		}

		/// <summary>
		/// Adds a set of HTTP headers to an <see cref="HttpResponse"/> instance,
		/// taking care to set some headers to the appropriate properties of
		/// <see cref="HttpResponse" />
		/// </summary>
		/// <param name="headers">The headers to add.</param>
		/// <param name="response">The <see cref="HttpListenerResponse"/> instance to set the appropriate values to.</param>
		internal static void ApplyHeadersToResponse(WebHeaderCollection headers, HttpListenerResponse response) {
			ErrorUtilities.VerifyArgumentNotNull(headers, "headers");
			ErrorUtilities.VerifyArgumentNotNull(response, "response");

			foreach (string headerName in headers) {
				switch (headerName) {
					case "Content-Type":
						response.ContentType = headers[HttpResponseHeader.ContentType];
						break;

					// Add more special cases here as necessary.
					default:
						response.AddHeader(headerName, headers[headerName]);
						break;
				}
			}
		}

		/// <summary>
		/// Copies the contents of one stream to another.
		/// </summary>
		/// <param name="copyFrom">The stream to copy from, at the position where copying should begin.</param>
		/// <param name="copyTo">The stream to copy to, at the position where bytes should be written.</param>
		/// <returns>The total number of bytes copied.</returns>
		/// <remarks>
		/// Copying begins at the streams' current positions.
		/// The positions are NOT reset after copying is complete.
		/// </remarks>
		internal static int CopyTo(this Stream copyFrom, Stream copyTo) {
			return CopyTo(copyFrom, copyTo, int.MaxValue);
		}

		/// <summary>
		/// Copies the contents of one stream to another.
		/// </summary>
		/// <param name="copyFrom">The stream to copy from, at the position where copying should begin.</param>
		/// <param name="copyTo">The stream to copy to, at the position where bytes should be written.</param>
		/// <param name="maximumBytesToCopy">The maximum bytes to copy.</param>
		/// <returns>The total number of bytes copied.</returns>
		/// <remarks>
		/// Copying begins at the streams' current positions.
		/// The positions are NOT reset after copying is complete.
		/// </remarks>
		internal static int CopyTo(this Stream copyFrom, Stream copyTo, int maximumBytesToCopy) {
			ErrorUtilities.VerifyArgumentNotNull(copyFrom, "copyFrom");
			ErrorUtilities.VerifyArgumentNotNull(copyTo, "copyTo");
			ErrorUtilities.VerifyArgument(copyFrom.CanRead, MessagingStrings.StreamUnreadable);
			ErrorUtilities.VerifyArgument(copyTo.CanWrite, MessagingStrings.StreamUnwritable, "copyTo");

			byte[] buffer = new byte[1024];
			int readBytes;
			int totalCopiedBytes = 0;
			while ((readBytes = copyFrom.Read(buffer, 0, Math.Min(1024, maximumBytesToCopy))) > 0) {
				int writeBytes = Math.Min(maximumBytesToCopy, readBytes);
				copyTo.Write(buffer, 0, writeBytes);
				totalCopiedBytes += writeBytes;
				maximumBytesToCopy -= writeBytes;
			}

			return totalCopiedBytes;
		}

		/// <summary>
		/// Creates a snapshot of some stream so it is seekable, and the original can be closed.
		/// </summary>
		/// <param name="copyFrom">The stream to copy bytes from.</param>
		/// <returns>A seekable stream with the same contents as the original.</returns>
		internal static Stream CreateSnapshot(this Stream copyFrom) {
			ErrorUtilities.VerifyArgumentNotNull(copyFrom, "copyFrom");

			MemoryStream copyTo = new MemoryStream(copyFrom.CanSeek ? (int)copyFrom.Length : 4 * 1024);
			copyFrom.CopyTo(copyTo);
			copyTo.Position = 0;
			return copyTo;
		}

		/// <summary>
		/// Clones an <see cref="HttpWebRequest"/> in order to send it again.
		/// </summary>
		/// <param name="request">The request to clone.</param>
		/// <returns>The newly created instance.</returns>
		internal static HttpWebRequest Clone(this HttpWebRequest request) {
			ErrorUtilities.VerifyArgumentNotNull(request, "request");
			return Clone(request, request.RequestUri);
		}

		/// <summary>
		/// Clones an <see cref="HttpWebRequest"/> in order to send it again.
		/// </summary>
		/// <param name="request">The request to clone.</param>
		/// <param name="newRequestUri">The new recipient of the request.</param>
		/// <returns>The newly created instance.</returns>
		internal static HttpWebRequest Clone(this HttpWebRequest request, Uri newRequestUri) {
			ErrorUtilities.VerifyArgumentNotNull(request, "request");
			ErrorUtilities.VerifyArgumentNotNull(newRequestUri, "newRequestUri");

			var newRequest = (HttpWebRequest)WebRequest.Create(newRequestUri);

			// First copy headers.  Only set those that are explicitly set on the original request,
			// because some properties (like IfModifiedSince) activate special behavior when set,
			// even when set to their "original" values.
			foreach (string headerName in request.Headers) {
				switch (headerName) {
					case "Accept": newRequest.Accept = request.Accept; break;
					case "Connection": break; // Keep-Alive controls this
					case "Content-Length": newRequest.ContentLength = request.ContentLength; break;
					case "Content-Type": newRequest.ContentType = request.ContentType; break;
					case "Expect": newRequest.Expect = request.Expect; break;
					case "Host": break; // implicitly copied as part of the RequestUri
					case "If-Modified-Since": newRequest.IfModifiedSince = request.IfModifiedSince; break;
					case "Keep-Alive": newRequest.KeepAlive = request.KeepAlive; break;
					case "Proxy-Connection": break; // no property equivalent?
					case "Referer": newRequest.Referer = request.Referer; break;
					case "Transfer-Encoding": newRequest.TransferEncoding = request.TransferEncoding; break;
					case "User-Agent": newRequest.UserAgent = request.UserAgent; break;
					default: newRequest.Headers[headerName] = request.Headers[headerName]; break;
				}
			}

			newRequest.AllowAutoRedirect = request.AllowAutoRedirect;
			newRequest.AllowWriteStreamBuffering = request.AllowWriteStreamBuffering;
			newRequest.AuthenticationLevel = request.AuthenticationLevel;
			newRequest.AutomaticDecompression = request.AutomaticDecompression;
			newRequest.CachePolicy = request.CachePolicy;
			newRequest.ClientCertificates = request.ClientCertificates;
			newRequest.ConnectionGroupName = request.ConnectionGroupName;
			newRequest.ContinueDelegate = request.ContinueDelegate;
			newRequest.CookieContainer = request.CookieContainer;
			newRequest.Credentials = request.Credentials;
			newRequest.ImpersonationLevel = request.ImpersonationLevel;
			newRequest.MaximumAutomaticRedirections = request.MaximumAutomaticRedirections;
			newRequest.MaximumResponseHeadersLength = request.MaximumResponseHeadersLength;
			newRequest.MediaType = request.MediaType;
			newRequest.Method = request.Method;
			newRequest.Pipelined = request.Pipelined;
			newRequest.PreAuthenticate = request.PreAuthenticate;
			newRequest.ProtocolVersion = request.ProtocolVersion;
			newRequest.ReadWriteTimeout = request.ReadWriteTimeout;
			newRequest.SendChunked = request.SendChunked;
			newRequest.Timeout = request.Timeout;
			newRequest.UseDefaultCredentials = request.UseDefaultCredentials;

			try {
				newRequest.Proxy = request.Proxy;
				newRequest.UnsafeAuthenticatedConnectionSharing = request.UnsafeAuthenticatedConnectionSharing;
			} catch (SecurityException) {
				Logger.Messaging.Warn("Unable to clone some HttpWebRequest properties due to partial trust.");
			}

			return newRequest;
		}

		/// <summary>
		/// Tests whether two arrays are equal in contents and ordering.
		/// </summary>
		/// <typeparam name="T">The type of elements in the arrays.</typeparam>
		/// <param name="first">The first array in the comparison.  May not be null.</param>
		/// <param name="second">The second array in the comparison. May not be null.</param>
		/// <returns>True if the arrays equal; false otherwise.</returns>
		internal static bool AreEquivalent<T>(T[] first, T[] second) {
			ErrorUtilities.VerifyArgumentNotNull(first, "first");
			ErrorUtilities.VerifyArgumentNotNull(second, "second");
			if (first.Length != second.Length) {
				return false;
			}
			for (int i = 0; i < first.Length; i++) {
				if (!first[i].Equals(second[i])) {
					return false;
				}
			}
			return true;
		}

		/// <summary>
		/// Tests two sequences for same contents and ordering.
		/// </summary>
		/// <typeparam name="T">The type of elements in the arrays.</typeparam>
		/// <param name="sequence1">The first sequence in the comparison.  May not be null.</param>
		/// <param name="sequence2">The second sequence in the comparison. May not be null.</param>
		/// <returns>True if the arrays equal; false otherwise.</returns>
		internal static bool AreEquivalent<T>(IEnumerable<T> sequence1, IEnumerable<T> sequence2) {
			if (sequence1 == null && sequence2 == null) {
				return true;
			}
			if ((sequence1 == null) ^ (sequence2 == null)) {
				return false;
			}

			IEnumerator<T> iterator1 = sequence1.GetEnumerator();
			IEnumerator<T> iterator2 = sequence2.GetEnumerator();
			bool movenext1, movenext2;
			while (true) {
				movenext1 = iterator1.MoveNext();
				movenext2 = iterator2.MoveNext();
				if (!movenext1 || !movenext2) { // if we've reached the end of at least one sequence
					break;
				}
				object obj1 = iterator1.Current;
				object obj2 = iterator2.Current;
				if (obj1 == null && obj2 == null) {
					continue; // both null is ok
				}
				if (obj1 == null ^ obj2 == null) {
					return false; // exactly one null is different
				}
				if (!obj1.Equals(obj2)) {
					return false; // if they're not equal to each other
				}
			}

			return movenext1 == movenext2; // did they both reach the end together?
		}

		/// <summary>
		/// Tests two unordered collections for same contents.
		/// </summary>
		/// <typeparam name="T">The type of elements in the collections.</typeparam>
		/// <param name="first">The first collection in the comparison.  May not be null.</param>
		/// <param name="second">The second collection in the comparison. May not be null.</param>
		/// <returns>True if the collections have the same contents; false otherwise.</returns>
		internal static bool AreEquivalentUnordered<T>(ICollection<T> first, ICollection<T> second) {
			if (first == null && second == null) {
				return true;
			}
			if ((first == null) ^ (second == null)) {
				return false;
			}

			if (first.Count != second.Count) {
				return false;
			}

			foreach (T value in first) {
				if (!second.Contains(value)) {
					return false;
				}
			}

			return true;
		}

		/// <summary>
		/// Tests whether two dictionaries are equal in length and contents.
		/// </summary>
		/// <typeparam name="TKey">The type of keys in the dictionaries.</typeparam>
		/// <typeparam name="TValue">The type of values in the dictionaries.</typeparam>
		/// <param name="first">The first dictionary in the comparison.  May not be null.</param>
		/// <param name="second">The second dictionary in the comparison. May not be null.</param>
		/// <returns>True if the arrays equal; false otherwise.</returns>
		internal static bool AreEquivalent<TKey, TValue>(IDictionary<TKey, TValue> first, IDictionary<TKey, TValue> second) {
			return AreEquivalent(first.ToArray(), second.ToArray());
		}

		/// <summary>
		/// Concatenates a list of name-value pairs as key=value&amp;key=value,
		/// taking care to properly encode each key and value for URL
		/// transmission according to RFC 3986.  No ? is prefixed to the string.
		/// </summary>
		/// <param name="args">The dictionary of key/values to read from.</param>
		/// <returns>The formulated querystring style string.</returns>
		internal static string CreateQueryString(IEnumerable<KeyValuePair<string, string>> args) {
			Contract.Requires(args != null);
			Contract.Ensures(Contract.Result<string>() != null);
			ErrorUtilities.VerifyArgumentNotNull(args, "args");
			if (args.Count() == 0) {
				return string.Empty;
			}
			StringBuilder sb = new StringBuilder(args.Count() * 10);

			foreach (var p in args) {
				ErrorUtilities.VerifyArgument(!string.IsNullOrEmpty(p.Key), MessagingStrings.UnexpectedNullOrEmptyKey);
				ErrorUtilities.VerifyArgument(p.Value != null, MessagingStrings.UnexpectedNullValue, p.Key);
				sb.Append(EscapeUriDataStringRfc3986(p.Key));
				sb.Append('=');
				sb.Append(EscapeUriDataStringRfc3986(p.Value));
				sb.Append('&');
			}
			sb.Length--; // remove trailing &

			return sb.ToString();
		}

		/// <summary>
		/// Adds a set of name-value pairs to the end of a given URL
		/// as part of the querystring piece.  Prefixes a ? or &amp; before
		/// first element as necessary.
		/// </summary>
		/// <param name="builder">The UriBuilder to add arguments to.</param>
		/// <param name="args">
		/// The arguments to add to the query.  
		/// If null, <paramref name="builder"/> is not changed.
		/// </param>
		/// <remarks>
		/// If the parameters to add match names of parameters that already are defined
		/// in the query string, the existing ones are <i>not</i> replaced.
		/// </remarks>
		internal static void AppendQueryArgs(this UriBuilder builder, IEnumerable<KeyValuePair<string, string>> args) {
			ErrorUtilities.VerifyArgumentNotNull(builder, "builder");

			if (args != null && args.Count() > 0) {
				StringBuilder sb = new StringBuilder(50 + (args.Count() * 10));
				if (!string.IsNullOrEmpty(builder.Query)) {
					sb.Append(builder.Query.Substring(1));
					sb.Append('&');
				}
				sb.Append(CreateQueryString(args));

				builder.Query = sb.ToString();
			}
		}

		/// <summary>
		/// Adds parameters to a query string, replacing parameters that
		/// match ones that already exist in the query string.
		/// </summary>
		/// <param name="builder">The UriBuilder to add arguments to.</param>
		/// <param name="args">
		/// The arguments to add to the query.  
		/// If null, <paramref name="builder"/> is not changed.
		/// </param>
		internal static void AppendAndReplaceQueryArgs(this UriBuilder builder, IEnumerable<KeyValuePair<string, string>> args) {
			ErrorUtilities.VerifyArgumentNotNull(builder, "builder");

			if (args != null && args.Count() > 0) {
				NameValueCollection aggregatedArgs = HttpUtility.ParseQueryString(builder.Query);
				foreach (var pair in args) {
					aggregatedArgs[pair.Key] = pair.Value;
				}

				builder.Query = CreateQueryString(aggregatedArgs.ToDictionary());
			}
		}

		/// <summary>
		/// Extracts the recipient from an HttpRequestInfo.
		/// </summary>
		/// <param name="request">The request to get recipient information from.</param>
		/// <returns>The recipient.</returns>
		internal static MessageReceivingEndpoint GetRecipient(this HttpRequestInfo request) {
			return new MessageReceivingEndpoint(request.UrlBeforeRewriting, request.HttpMethod == "GET" ? HttpDeliveryMethods.GetRequest : HttpDeliveryMethods.PostRequest);
		}

		/// <summary>
		/// Copies some extra parameters into a message.
		/// </summary>
		/// <param name="messageDictionary">The message to copy the extra data into.</param>
		/// <param name="extraParameters">The extra data to copy into the message.  May be null to do nothing.</param>
		internal static void AddExtraParameters(this MessageDictionary messageDictionary, IDictionary<string, string> extraParameters) {
			ErrorUtilities.VerifyArgumentNotNull(messageDictionary, "messageAccessor");

			if (extraParameters != null) {
				foreach (var pair in extraParameters) {
					messageDictionary.Add(pair);
				}
			}
		}

		/// <summary>
		/// Converts a <see cref="NameValueCollection"/> to an IDictionary&lt;string, string&gt;.
		/// </summary>
		/// <param name="nvc">The NameValueCollection to convert.  May be null.</param>
		/// <returns>The generated dictionary, or null if <paramref name="nvc"/> is null.</returns>
		/// <remarks>
		/// If a <c>null</c> key is encountered, its value is ignored since
		/// <c>Dictionary&lt;string, string&gt;</c> does not allow null keys.
		/// </remarks>
		internal static Dictionary<string, string> ToDictionary(this NameValueCollection nvc) {
			Contract.Ensures((nvc != null && Contract.Result<Dictionary<string, string>>() != null) || (nvc == null && Contract.Result<Dictionary<string, string>>() == null));
			return ToDictionary(nvc, false);
		}

		/// <summary>
		/// Converts a <see cref="NameValueCollection"/> to an IDictionary&lt;string, string&gt;.
		/// </summary>
		/// <param name="nvc">The NameValueCollection to convert.  May be null.</param>
		/// <param name="throwOnNullKey">
		/// A value indicating whether a null key in the <see cref="NameValueCollection"/> should be silently skipped since it is not a valid key in a Dictionary.  
		/// Use <c>true</c> to throw an exception if a null key is encountered.
		/// Use <c>false</c> to silently continue converting the valid keys.
		/// </param>
		/// <returns>The generated dictionary, or null if <paramref name="nvc"/> is null.</returns>
		/// <exception cref="ArgumentException">Thrown if <paramref name="throwOnNullKey"/> is <c>true</c> and a null key is encountered.</exception>
		internal static Dictionary<string, string> ToDictionary(this NameValueCollection nvc, bool throwOnNullKey) {
			Contract.Ensures((nvc != null && Contract.Result<Dictionary<string, string>>() != null) || (nvc == null && Contract.Result<Dictionary<string, string>>() == null));
			if (nvc == null) {
				return null;
			}

			var dictionary = new Dictionary<string, string>();
			foreach (string key in nvc) {
				// NameValueCollection supports a null key, but Dictionary<K,V> does not.
				if (key == null) {
					if (throwOnNullKey) {
						throw new ArgumentException(MessagingStrings.UnexpectedNullKey);
					} else {
						Logger.OpenId.WarnFormat("Null key with value {0} encountered while translating NameValueCollection to Dictionary.", nvc[key]);
					}
				} else {
					dictionary.Add(key, nvc[key]);
				}
			}

			return dictionary;
		}

		/// <summary>
		/// Sorts the elements of a sequence in ascending order by using a specified comparer.
		/// </summary>
		/// <typeparam name="TSource">The type of the elements of source.</typeparam>
		/// <typeparam name="TKey">The type of the key returned by keySelector.</typeparam>
		/// <param name="source">A sequence of values to order.</param>
		/// <param name="keySelector">A function to extract a key from an element.</param>
		/// <param name="comparer">A comparison function to compare keys.</param>
		/// <returns>An System.Linq.IOrderedEnumerable&lt;TElement&gt; whose elements are sorted according to a key.</returns>
		internal static IOrderedEnumerable<TSource> OrderBy<TSource, TKey>(this IEnumerable<TSource> source, Func<TSource, TKey> keySelector, Comparison<TKey> comparer) {
			return System.Linq.Enumerable.OrderBy<TSource, TKey>(source, keySelector, new ComparisonHelper<TKey>(comparer));
		}

		/// <summary>
		/// Determines whether the specified message is a request (indirect message or direct request).
		/// </summary>
		/// <param name="message">The message in question.</param>
		/// <returns>
		/// 	<c>true</c> if the specified message is a request; otherwise, <c>false</c>.
		/// </returns>
		/// <remarks>
		/// Although an <see cref="IProtocolMessage"/> may implement the <see cref="IDirectedProtocolMessage"/>
		/// interface, it may only be doing that for its derived classes.  These objects are only requests
		/// if their <see cref="IDirectedProtocolMessage.Recipient"/> property is non-null.
		/// </remarks>
		internal static bool IsRequest(this IDirectedProtocolMessage message) {
			ErrorUtilities.VerifyArgumentNotNull(message, "message");
			return message.Recipient != null;
		}

		/// <summary>
		/// Determines whether the specified message is a direct response.
		/// </summary>
		/// <param name="message">The message in question.</param>
		/// <returns>
		/// 	<c>true</c> if the specified message is a direct response; otherwise, <c>false</c>.
		/// </returns>
		/// <remarks>
		/// Although an <see cref="IProtocolMessage"/> may implement the 
		/// <see cref="IDirectResponseProtocolMessage"/> interface, it may only be doing 
		/// that for its derived classes.  These objects are only requests if their 
		/// <see cref="IDirectResponseProtocolMessage.OriginatingRequest"/> property is non-null.
		/// </remarks>
		internal static bool IsDirectResponse(this IDirectResponseProtocolMessage message) {
			ErrorUtilities.VerifyArgumentNotNull(message, "message");
			return message.OriginatingRequest != null;
		}

		/// <summary>
		/// Constructs a Javascript expression that will create an object
		/// on the user agent when assigned to a variable.
		/// </summary>
		/// <param name="namesAndValues">The untrusted names and untrusted values to inject into the JSON object.</param>
		/// <returns>The Javascript JSON object as a string.</returns>
		internal static string CreateJsonObject(IEnumerable<KeyValuePair<string, string>> namesAndValues) {
			StringBuilder builder = new StringBuilder();
			builder.Append("{ ");

			foreach (var pair in namesAndValues) {
				builder.Append(MessagingUtilities.GetSafeJavascriptValue(pair.Key));
				builder.Append(": ");
				builder.Append(MessagingUtilities.GetSafeJavascriptValue(pair.Value));
				builder.Append(",");
			}

			if (builder[builder.Length - 1] == ',') {
				builder.Length -= 1;
			}
			builder.Append("}");
			return builder.ToString();
		}

		/// <summary>
		/// Prepares what SHOULD be simply a string value for safe injection into Javascript
		/// by using appropriate character escaping.
		/// </summary>
		/// <param name="value">The untrusted string value to be escaped to protected against XSS attacks.  May be null.</param>
		/// <returns>The escaped string.</returns>
		internal static string GetSafeJavascriptValue(string value) {
			if (value == null) {
				return "null";
			}

			// We use a StringBuilder because we have potentially many replacements to do,
			// and we don't want to create a new string for every intermediate replacement step.
			StringBuilder builder = new StringBuilder(value);
			foreach (var pair in javascriptStaticStringEscaping) {
				builder.Replace(pair.Key, pair.Value);
			}
			builder.Insert(0, '\'');
			builder.Append('\'');
			return builder.ToString();
		}

		/// <summary>
		/// Escapes a string according to the URI data string rules given in RFC 3986.
		/// </summary>
		/// <param name="value">The value to escape.</param>
		/// <returns>The escaped value.</returns>
		/// <remarks>
		/// The <see cref="Uri.EscapeDataString"/> method is <i>supposed</i> to take on
		/// RFC 3986 behavior if certain elements are present in a .config file.  Even if this
		/// actually worked (which in my experiments it <i>doesn't</i>), we can't rely on every
		/// host actually having this configuration element present.
		/// </remarks>
		internal static string EscapeUriDataStringRfc3986(string value) {
			// Start with RFC 2396 escaping by calling the .NET method to do the work.
			// This MAY sometimes exhibit RFC 3986 behavior (according to the documentation).
			// If it does, the escaping we do that follows it will be a no-op since the
			// characters we search for to replace can't possibly exist in the string.
			StringBuilder escaped = new StringBuilder(Uri.EscapeDataString(value));

			// Upgrade the escaping to RFC 3986, if necessary.
			for (int i = 0; i < UriRfc3986CharsToEscape.Length; i++) {
				escaped.Replace(UriRfc3986CharsToEscape[i], Uri.HexEscape(UriRfc3986CharsToEscape[i][0]));
			}

			// Return the fully-RFC3986-escaped string.
			return escaped.ToString();
		}

		/// <summary>
		/// Ensures that UTC times are converted to local times.  Unspecified kinds are unchanged.
		/// </summary>
<<<<<<< HEAD
		/// <returns>Local time.</returns>
=======
		/// <param name="value">The date-time to convert.</param>
		/// <returns>The date-time in local time.</returns>
>>>>>>> 9abf0d6c
		internal static DateTime ToLocalTimeSafe(this DateTime value) {
			if (value.Kind == DateTimeKind.Unspecified) {
				return value;
			}

			return value.ToLocalTime();
		}

		/// <summary>
		/// Ensures that local times are converted to UTC times.  Unspecified kinds are unchanged.
		/// </summary>
<<<<<<< HEAD
		/// <returns>UTC time.</returns>
=======
		/// <param name="value">The date-time to convert.</param>
		/// <returns>The date-time in UTC time.</returns>
>>>>>>> 9abf0d6c
		internal static DateTime ToUniversalTimeSafe(this DateTime value) {
			if (value.Kind == DateTimeKind.Unspecified) {
				return value;
			}

			return value.ToUniversalTime();
		}

		/// <summary>
		/// A class to convert a <see cref="Comparison&lt;T&gt;"/> into an <see cref="IComparer&lt;T&gt;"/>.
		/// </summary>
		/// <typeparam name="T">The type of objects being compared.</typeparam>
		private class ComparisonHelper<T> : IComparer<T> {
			/// <summary>
			/// The comparison method to use.
			/// </summary>
			private Comparison<T> comparison;

			/// <summary>
			/// Initializes a new instance of the ComparisonHelper class.
			/// </summary>
			/// <param name="comparison">The comparison method to use.</param>
			internal ComparisonHelper(Comparison<T> comparison) {
				if (comparison == null) {
					throw new ArgumentNullException("comparison");
				}

				this.comparison = comparison;
			}

			#region IComparer<T> Members

			/// <summary>
			/// Compares two instances of <typeparamref name="T"/>.
			/// </summary>
			/// <param name="x">The first object to compare.</param>
			/// <param name="y">The second object to compare.</param>
			/// <returns>Any of -1, 0, or 1 according to standard comparison rules.</returns>
			public int Compare(T x, T y) {
				return this.comparison(x, y);
			}

			#endregion
		}
	}
}<|MERGE_RESOLUTION|>--- conflicted
+++ resolved
@@ -778,12 +778,8 @@
 		/// <summary>
 		/// Ensures that UTC times are converted to local times.  Unspecified kinds are unchanged.
 		/// </summary>
-<<<<<<< HEAD
-		/// <returns>Local time.</returns>
-=======
 		/// <param name="value">The date-time to convert.</param>
 		/// <returns>The date-time in local time.</returns>
->>>>>>> 9abf0d6c
 		internal static DateTime ToLocalTimeSafe(this DateTime value) {
 			if (value.Kind == DateTimeKind.Unspecified) {
 				return value;
@@ -795,12 +791,8 @@
 		/// <summary>
 		/// Ensures that local times are converted to UTC times.  Unspecified kinds are unchanged.
 		/// </summary>
-<<<<<<< HEAD
-		/// <returns>UTC time.</returns>
-=======
 		/// <param name="value">The date-time to convert.</param>
 		/// <returns>The date-time in UTC time.</returns>
->>>>>>> 9abf0d6c
 		internal static DateTime ToUniversalTimeSafe(this DateTime value) {
 			if (value.Kind == DateTimeKind.Unspecified) {
 				return value;
