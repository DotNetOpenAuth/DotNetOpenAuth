--- conflicted
+++ resolved
@@ -19,12 +19,8 @@
 	/// <remarks>
 	/// This is an immutable type.
 	/// </remarks>
-<<<<<<< HEAD
-	public class ProviderEndpointDescription {
-=======
 	[Serializable]
-	internal class ProviderEndpointDescription : IProviderEndpoint {
->>>>>>> f3ca97f8
+	public class ProviderEndpointDescription : IProviderEndpoint {
 		/// <summary>
 		/// Initializes a new instance of the <see cref="ProviderEndpointDescription"/> class.
 		/// </summary>
