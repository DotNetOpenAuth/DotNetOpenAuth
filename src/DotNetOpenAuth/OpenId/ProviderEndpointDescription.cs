﻿//-----------------------------------------------------------------------
// <copyright file="ProviderEndpointDescription.cs" company="Andrew Arnott">
//     Copyright (c) Andrew Arnott. All rights reserved.
// </copyright>
//-----------------------------------------------------------------------

namespace DotNetOpenAuth.OpenId {
	using System;
	using System.Collections.Generic;
	using System.Collections.ObjectModel;
	using System.Diagnostics.CodeAnalysis;
	using System.Diagnostics.Contracts;
	using System.Linq;
	using DotNetOpenAuth.Messaging;
	using DotNetOpenAuth.OpenId.Messages;
	using DotNetOpenAuth.OpenId.RelyingParty;

	/// <summary>
	/// Describes some OpenID Provider endpoint and its capabilities.
	/// </summary>
	/// <remarks>
	/// This is an immutable type.
	/// </remarks>
	[Serializable]
<<<<<<< HEAD
	public class ProviderEndpointDescription : IProviderEndpoint {
=======
	public sealed class ProviderEndpointDescription : IProviderEndpoint {
>>>>>>> b91f2b74
		/// <summary>
		/// Initializes a new instance of the <see cref="ProviderEndpointDescription"/> class.
		/// </summary>
		/// <param name="providerEndpoint">The OpenID Provider endpoint URL.</param>
		/// <param name="openIdVersion">The OpenID version supported by this particular endpoint.</param>
		internal ProviderEndpointDescription(Uri providerEndpoint, Version openIdVersion) {
			Contract.Requires<ArgumentNullException>(providerEndpoint != null);
			Contract.Requires<ArgumentNullException>(openIdVersion != null);

			this.Uri = providerEndpoint;
			this.Version = openIdVersion;
			this.Capabilities = new ReadOnlyCollection<string>(EmptyList<string>.Instance);
		}

		/// <summary>
		/// Initializes a new instance of the <see cref="ProviderEndpointDescription"/> class.
		/// </summary>
		/// <param name="providerEndpoint">The URI the provider listens on for OpenID requests.</param>
		/// <param name="serviceTypeURIs">The set of services offered by this endpoint.</param>
		internal ProviderEndpointDescription(Uri providerEndpoint, IEnumerable<string> serviceTypeURIs) {
			Contract.Requires<ArgumentNullException>(providerEndpoint != null);
			Contract.Requires<ArgumentNullException>(serviceTypeURIs != null);

			this.Uri = providerEndpoint;
			this.Capabilities = new ReadOnlyCollection<string>(serviceTypeURIs.ToList());

			Protocol opIdentifierProtocol = Protocol.FindBestVersion(p => p.OPIdentifierServiceTypeURI, serviceTypeURIs);
			Protocol claimedIdentifierProviderVersion = Protocol.FindBestVersion(p => p.ClaimedIdentifierServiceTypeURI, serviceTypeURIs);
			if (opIdentifierProtocol != null) {
				this.Version = opIdentifierProtocol.Version;
			} else if (claimedIdentifierProviderVersion != null) {
				this.Version = claimedIdentifierProviderVersion.Version;
			} else {
				ErrorUtilities.ThrowProtocol(OpenIdStrings.ProviderVersionUnrecognized, this.Uri);
			}
		}

		/// <summary>
		/// Gets the URL that the OpenID Provider listens for incoming OpenID messages on.
		/// </summary>
<<<<<<< HEAD
		public Uri Endpoint { get; private set; }
=======
		public Uri Uri { get; private set; }
>>>>>>> b91f2b74

		/// <summary>
		/// Gets the OpenID protocol version this endpoint supports.
		/// </summary>
		/// <remarks>
		/// If an endpoint supports multiple versions, each version must be represented
		/// by its own <see cref="ProviderEndpointDescription"/> object.
		/// </remarks>
		public Version Version { get; private set; }

		/// <summary>
		/// Gets the collection of service type URIs found in the XRDS document describing this Provider.
		/// </summary>
		internal ReadOnlyCollection<string> Capabilities { get; private set; }

		#region IProviderEndpoint Members

		/// <summary>
		/// Checks whether the OpenId Identifier claims support for a given extension.
		/// </summary>
		/// <typeparam name="T">The extension whose support is being queried.</typeparam>
		/// <returns>
		/// True if support for the extension is advertised.  False otherwise.
		/// </returns>
		/// <remarks>
		/// Note that a true or false return value is no guarantee of a Provider's
		/// support for or lack of support for an extension.  The return value is
		/// determined by how the authenticating user filled out his/her XRDS document only.
		/// The only way to be sure of support for a given extension is to include
		/// the extension in the request and see if a response comes back for that extension.
		/// </remarks>
		bool IProviderEndpoint.IsExtensionSupported<T>() {
			throw new NotImplementedException();
		}

		/// <summary>
		/// Checks whether the OpenId Identifier claims support for a given extension.
		/// </summary>
		/// <param name="extensionType">The extension whose support is being queried.</param>
		/// <returns>
		/// True if support for the extension is advertised.  False otherwise.
		/// </returns>
		/// <remarks>
		/// Note that a true or false return value is no guarantee of a Provider's
		/// support for or lack of support for an extension.  The return value is
		/// determined by how the authenticating user filled out his/her XRDS document only.
		/// The only way to be sure of support for a given extension is to include
		/// the extension in the request and see if a response comes back for that extension.
		/// </remarks>
		bool IProviderEndpoint.IsExtensionSupported(Type extensionType) {
			throw new NotImplementedException();
		}

		#endregion

#if CONTRACTS_FULL
		/// <summary>
		/// Verifies conditions that should be true for any valid state of this object.
		/// </summary>
		[SuppressMessage("Microsoft.Performance", "CA1822:MarkMembersAsStatic", Justification = "Called by code contracts.")]
		[SuppressMessage("Microsoft.Performance", "CA1811:AvoidUncalledPrivateCode", Justification = "Called by code contracts.")]
		[ContractInvariantMethod]
		private void ObjectInvariant() {
			Contract.Invariant(this.Capabilities != null);
		}
#endif
	}
}<|MERGE_RESOLUTION|>--- conflicted
+++ resolved
@@ -22,11 +22,7 @@
 	/// This is an immutable type.
 	/// </remarks>
 	[Serializable]
-<<<<<<< HEAD
-	public class ProviderEndpointDescription : IProviderEndpoint {
-=======
 	public sealed class ProviderEndpointDescription : IProviderEndpoint {
->>>>>>> b91f2b74
 		/// <summary>
 		/// Initializes a new instance of the <see cref="ProviderEndpointDescription"/> class.
 		/// </summary>
@@ -67,11 +63,7 @@
 		/// <summary>
 		/// Gets the URL that the OpenID Provider listens for incoming OpenID messages on.
 		/// </summary>
-<<<<<<< HEAD
-		public Uri Endpoint { get; private set; }
-=======
 		public Uri Uri { get; private set; }
->>>>>>> b91f2b74
 
 		/// <summary>
 		/// Gets the OpenID protocol version this endpoint supports.
