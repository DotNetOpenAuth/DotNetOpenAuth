--- conflicted
+++ resolved
@@ -147,14 +147,10 @@
 		/// <summary>
 		/// Gets the realm URL.  If the realm includes a wildcard, it is not included here.
 		/// </summary>
-<<<<<<< HEAD
-		public Uri NoWildcardUri { get { return this.uri; } }
-=======
-		internal Uri NoWildcardUri {
+		public Uri NoWildcardUri {
 			[DebuggerStepThrough]
 			get { return this.uri; }
 		}
->>>>>>> 97ac80e0
 
 		/// <summary>
 		/// Gets the Realm discovery URL, where the wildcard (if present) is replaced with "www.".
