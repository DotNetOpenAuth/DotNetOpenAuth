--- conflicted
+++ resolved
@@ -17,21 +17,7 @@
 	/// for public consumption by the host web site.
 	/// </summary>
 	[DebuggerDisplay("Status: {Status}, ClaimedIdentifier: {ClaimedIdentifier}")]
-<<<<<<< HEAD
-	public class PositiveAuthenticationResponse : IAuthenticationResponse {
-		/// <summary>
-		/// The positive assertion message the Relying Party received that this instance wraps.
-		/// </summary>
-		private readonly PositiveAssertionResponse response;
-
-		/// <summary>
-		/// The relying party that created this request object.
-		/// </summary>
-		private readonly OpenIdRelyingParty relyingParty;
-
-=======
-	internal class PositiveAuthenticationResponse : PositiveAnonymousResponse {
->>>>>>> 508ebc61
+	public class PositiveAuthenticationResponse : PositiveAnonymousResponse {
 		/// <summary>
 		/// The OpenID service endpoint reconstructed from the assertion message.
 		/// </summary>
@@ -131,167 +117,8 @@
 		/// <summary>
 		/// Gets the positive assertion response message.
 		/// </summary>
-<<<<<<< HEAD
-		public PositiveAssertionResponse Response {
-			get { return this.response; }
-		}
-
-		#region IAuthenticationResponse methods
-
-		/// <summary>
-		/// Gets a callback argument's value that was previously added using
-		/// <see cref="IAuthenticationRequest.AddCallbackArguments(string, string)"/>.
-		/// </summary>
-		/// <param name="key">The name of the parameter whose value is sought.</param>
-		/// <returns>
-		/// The value of the argument, or null if the named parameter could not be found.
-		/// </returns>
-		/// <remarks>
-		/// Callback parameters are only available if they are complete and untampered with
-		/// since the original request message (as proven by a signature).
-		/// If the relying party is operating in stateless mode <c>null</c> is always
-		/// returned since the callback arguments could not be signed to protect against
-		/// tampering.
-		/// </remarks>
-		public string GetCallbackArgument(string key) {
-			if (this.response.ReturnToParametersSignatureValidated) {
-				return this.response.GetReturnToArgument(key);
-			} else {
-				return null;
-			}
-		}
-
-		/// <summary>
-		/// Gets all the callback arguments that were previously added using
-		/// <see cref="IAuthenticationRequest.AddCallbackArguments(string, string)"/> or as a natural part
-		/// of the return_to URL.
-		/// </summary>
-		/// <returns>A name-value dictionary.  Never null.</returns>
-		/// <remarks>
-		/// Callback parameters are only available if they are complete and untampered with
-		/// since the original request message (as proven by a signature).
-		/// If the relying party is operating in stateless mode an empty dictionary is always
-		/// returned since the callback arguments could not be signed to protect against
-		/// tampering.
-		/// </remarks>
-		public IDictionary<string, string> GetCallbackArguments() {
-			if (this.response.ReturnToParametersSignatureValidated) {
-				var args = new Dictionary<string, string>();
-
-				// Return all the return_to arguments, except for the OpenID-supporting ones.
-				// The only arguments that should be returned here are the ones that the host
-				// web site adds explicitly.
-				foreach (string key in this.response.GetReturnToParameterNames().Where(key => !OpenIdRelyingParty.IsOpenIdSupportingParameter(key))) {
-					args[key] = this.response.GetReturnToArgument(key);
-				}
-
-				return args;
-			} else {
-				return EmptyDictionary<string, string>.Instance;
-			}
-		}
-
-		/// <summary>
-		/// Tries to get an OpenID extension that may be present in the response.
-		/// </summary>
-		/// <typeparam name="T">The type of extension to look for in the response message.</typeparam>
-		/// <returns>
-		/// The extension, if it is found.  Null otherwise.
-		/// </returns>
-		/// <remarks>
-		/// 	<para>Extensions are returned only if the Provider signed them.
-		/// Relying parties that do not care if the values were modified in
-		/// transit should use the <see cref="GetUntrustedExtension&lt;T&gt;"/> method
-		/// in order to allow the Provider to not sign the extension. </para>
-		/// 	<para>Unsigned extensions are completely unreliable and should be
-		/// used only to prefill user forms since the user or any other third
-		/// party may have tampered with the data carried by the extension.</para>
-		/// 	<para>Signed extensions are only reliable if the relying party
-		/// trusts the OpenID Provider that signed them.  Signing does not mean
-		/// the relying party can trust the values -- it only means that the values
-		/// have not been tampered with since the Provider sent the message.</para>
-		/// </remarks>
-		public T GetExtension<T>() where T : IOpenIdMessageExtension {
-			return this.response.SignedExtensions.OfType<T>().FirstOrDefault();
-		}
-
-		/// <summary>
-		/// Tries to get an OpenID extension that may be present in the response.
-		/// </summary>
-		/// <param name="extensionType">Type of the extension to look for in the response.</param>
-		/// <returns>
-		/// The extension, if it is found.  Null otherwise.
-		/// </returns>
-		/// <remarks>
-		/// 	<para>Extensions are returned only if the Provider signed them.
-		/// Relying parties that do not care if the values were modified in
-		/// transit should use the <see cref="GetUntrustedExtension"/> method
-		/// in order to allow the Provider to not sign the extension. </para>
-		/// 	<para>Unsigned extensions are completely unreliable and should be
-		/// used only to prefill user forms since the user or any other third
-		/// party may have tampered with the data carried by the extension.</para>
-		/// 	<para>Signed extensions are only reliable if the relying party
-		/// trusts the OpenID Provider that signed them.  Signing does not mean
-		/// the relying party can trust the values -- it only means that the values
-		/// have not been tampered with since the Provider sent the message.</para>
-		/// </remarks>
-		public IOpenIdMessageExtension GetExtension(Type extensionType) {
-			ErrorUtilities.VerifyArgumentNotNull(extensionType, "extensionType");
-			return this.response.SignedExtensions.OfType<IOpenIdMessageExtension>().Where(ext => extensionType.IsInstanceOfType(ext)).FirstOrDefault();
-		}
-
-		/// <summary>
-		/// Tries to get an OpenID extension that may be present in the response, without
-		/// requiring it to be signed by the Provider.
-		/// </summary>
-		/// <typeparam name="T">The type of extension to look for in the response message.</typeparam>
-		/// <returns>
-		/// The extension, if it is found.  Null otherwise.
-		/// </returns>
-		/// <remarks>
-		/// 	<para>Extensions are returned whether they are signed or not.
-		/// Use the <see cref="GetExtension&lt;T&gt;"/> method to retrieve
-		/// extension responses only if they are signed by the Provider to
-		/// protect against tampering. </para>
-		/// 	<para>Unsigned extensions are completely unreliable and should be
-		/// used only to prefill user forms since the user or any other third
-		/// party may have tampered with the data carried by the extension.</para>
-		/// 	<para>Signed extensions are only reliable if the relying party
-		/// trusts the OpenID Provider that signed them.  Signing does not mean
-		/// the relying party can trust the values -- it only means that the values
-		/// have not been tampered with since the Provider sent the message.</para>
-		/// </remarks>
-		public T GetUntrustedExtension<T>() where T : IOpenIdMessageExtension {
-			return this.response.Extensions.OfType<T>().FirstOrDefault();
-		}
-
-		/// <summary>
-		/// Tries to get an OpenID extension that may be present in the response.
-		/// </summary>
-		/// <param name="extensionType">Type of the extension to look for in the response.</param>
-		/// <returns>
-		/// The extension, if it is found.  Null otherwise.
-		/// </returns>
-		/// <remarks>
-		/// 	<para>Extensions are returned whether they are signed or not.
-		/// Use the <see cref="GetExtension"/> method to retrieve
-		/// extension responses only if they are signed by the Provider to
-		/// protect against tampering. </para>
-		/// 	<para>Unsigned extensions are completely unreliable and should be
-		/// used only to prefill user forms since the user or any other third
-		/// party may have tampered with the data carried by the extension.</para>
-		/// 	<para>Signed extensions are only reliable if the relying party
-		/// trusts the OpenID Provider that signed them.  Signing does not mean
-		/// the relying party can trust the values -- it only means that the values
-		/// have not been tampered with since the Provider sent the message.</para>
-		/// </remarks>
-		public IOpenIdMessageExtension GetUntrustedExtension(Type extensionType) {
-			ErrorUtilities.VerifyArgumentNotNull(extensionType, "extensionType");
-			return this.response.Extensions.OfType<IOpenIdMessageExtension>().Where(ext => extensionType.IsInstanceOfType(ext)).FirstOrDefault();
-=======
-		protected internal new PositiveAssertionResponse Response {
+		public internal new PositiveAssertionResponse Response {
 			get { return (PositiveAssertionResponse)base.Response; }
->>>>>>> 508ebc61
 		}
 
 		/// <summary>
