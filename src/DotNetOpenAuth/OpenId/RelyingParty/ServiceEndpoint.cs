//-----------------------------------------------------------------------
// <copyright file="ServiceEndpoint.cs" company="Andrew Arnott">
//     Copyright (c) Andrew Arnott. All rights reserved.
// </copyright>
//-----------------------------------------------------------------------

namespace DotNetOpenAuth.OpenId.RelyingParty {
	using System;
	using System.Collections.ObjectModel;
	using System.Diagnostics;
	using System.Globalization;
	using System.IO;
	using System.Linq;
	using System.Text;
	using DotNetOpenAuth.Messaging;
	using DotNetOpenAuth.OpenId.Messages;

	/// <summary>
	/// Represents a single OP endpoint from discovery on some OpenID Identifier.
	/// </summary>
	[DebuggerDisplay("ClaimedIdentifier: {ClaimedIdentifier}, ProviderEndpoint: {ProviderEndpoint}, OpenId: {Protocol.Version}")]
	public class ServiceEndpoint : IXrdsProviderEndpoint {
		/// <summary>
		/// The i-name identifier the user actually typed in
		/// or the url identifier with the scheme stripped off.
		/// </summary>
		private string friendlyIdentifierForDisplay;

		/// <summary>
		/// Backing field for the <see cref="ClaimedIdentifier"/> property.
		/// </summary>
		private Identifier claimedIdentifier;

		/// <summary>
		/// The OpenID protocol version used at the identity Provider.
		/// </summary>
		private Protocol protocol;

		/// <summary>
		/// The @priority given in the XRDS document for this specific OP endpoint.
		/// </summary>
		private int? uriPriority;

		/// <summary>
		/// The @priority given in the XRDS document for this service
		/// (which may consist of several endpoints).
		/// </summary>
		private int? servicePriority;

		/// <summary>
		/// Initializes a new instance of the <see cref="ServiceEndpoint"/> class.
		/// </summary>
		/// <param name="providerEndpoint">The provider endpoint.</param>
		/// <param name="claimedIdentifier">The Claimed Identifier.</param>
		/// <param name="userSuppliedIdentifier">The User-supplied Identifier.</param>
		/// <param name="providerLocalIdentifier">The Provider Local Identifier.</param>
		/// <param name="servicePriority">The service priority.</param>
		/// <param name="uriPriority">The URI priority.</param>
		private ServiceEndpoint(ProviderEndpointDescription providerEndpoint, Identifier claimedIdentifier, Identifier userSuppliedIdentifier, Identifier providerLocalIdentifier, int? servicePriority, int? uriPriority) {
			ErrorUtilities.VerifyArgumentNotNull(claimedIdentifier, "claimedIdentifier");
			ErrorUtilities.VerifyArgumentNotNull(providerEndpoint, "providerEndpoint");
			this.ProviderDescription = providerEndpoint;
			this.ClaimedIdentifier = claimedIdentifier;
			this.UserSuppliedIdentifier = userSuppliedIdentifier;
			this.ProviderLocalIdentifier = providerLocalIdentifier ?? claimedIdentifier;
			this.servicePriority = servicePriority;
			this.uriPriority = uriPriority;
		}

		/// <summary>
		/// Initializes a new instance of the <see cref="ServiceEndpoint"/> class.
		/// </summary>
		/// <param name="providerEndpoint">The provider endpoint.</param>
		/// <param name="claimedIdentifier">The Claimed Identifier.</param>
		/// <param name="userSuppliedIdentifier">The User-supplied Identifier.</param>
		/// <param name="providerLocalIdentifier">The Provider Local Identifier.</param>
		/// <param name="protocol">The protocol.</param>
		/// <remarks>
		/// Used for deserializing <see cref="ServiceEndpoint"/> from authentication responses.
		/// </remarks>
		private ServiceEndpoint(Uri providerEndpoint, Identifier claimedIdentifier, Identifier userSuppliedIdentifier, Identifier providerLocalIdentifier, Protocol protocol) {
			ErrorUtilities.VerifyArgumentNotNull(providerEndpoint, "providerEndpoint");
			ErrorUtilities.VerifyArgumentNotNull(claimedIdentifier, "claimedIdentifier");
			ErrorUtilities.VerifyArgumentNotNull(providerLocalIdentifier, "providerLocalIdentifier");
			ErrorUtilities.VerifyArgumentNotNull(protocol, "protocol");

			this.ClaimedIdentifier = claimedIdentifier;
			this.UserSuppliedIdentifier = userSuppliedIdentifier;
			this.ProviderDescription = new ProviderEndpointDescription(providerEndpoint, protocol.Version);
			this.ProviderLocalIdentifier = providerLocalIdentifier ?? claimedIdentifier;
			this.protocol = protocol;
		}

		/// <summary>
		/// Gets the URL that the OpenID Provider receives authentication requests at.
		/// </summary>
		Uri IProviderEndpoint.Uri {
			get { return this.ProviderDescription.Endpoint; }
		}

		/// <summary>
		/// Gets the Identifier that was presented by the end user to the Relying Party, 
		/// or selected by the user at the OpenID Provider. 
		/// During the initiation phase of the protocol, an end user may enter 
		/// either their own Identifier or an OP Identifier. If an OP Identifier 
		/// is used, the OP may then assist the end user in selecting an Identifier 
		/// to share with the Relying Party.
		/// </summary>
		public Identifier UserSuppliedIdentifier { get; private set; }

		/// <summary>
		/// Gets or sets the Identifier that the end user claims to own.
		/// </summary>
		public Identifier ClaimedIdentifier {
			get {
				return this.claimedIdentifier;
			}

			set {
				// Take care to reparse the incoming identifier to make sure it's
				// not a derived type that will override expected behavior.
				// Elsewhere in this class, we count on the fact that this property
				// is either UriIdentifier or XriIdentifier.  MockIdentifier messes it up.
				this.claimedIdentifier = value != null ? Identifier.Parse(value) : null;
			}
		}

		/// <summary>
		/// Gets an alternate Identifier for an end user that is local to a 
		/// particular OP and thus not necessarily under the end user's 
		/// control.
		/// </summary>
		public Identifier ProviderLocalIdentifier { get; private set; }

		/// <summary>
		/// Gets the value for the <see cref="IAuthenticationResponse.FriendlyIdentifierForDisplay"/> property.
		/// </summary>
		public string FriendlyIdentifierForDisplay {
			get {
				if (this.friendlyIdentifierForDisplay == null) {
					XriIdentifier xri = this.ClaimedIdentifier as XriIdentifier;
					UriIdentifier uri = this.ClaimedIdentifier as UriIdentifier;
					if (xri != null) {
						if (this.UserSuppliedIdentifier == null || String.Equals(this.UserSuppliedIdentifier, this.ClaimedIdentifier, StringComparison.OrdinalIgnoreCase)) {
							this.friendlyIdentifierForDisplay = this.ClaimedIdentifier;
						} else {
							this.friendlyIdentifierForDisplay = this.UserSuppliedIdentifier;
						}
					} else if (uri != null) {
						if (uri != this.Protocol.ClaimedIdentifierForOPIdentifier) {
							string displayUri = uri.Uri.Authority + uri.Uri.PathAndQuery;
							displayUri = displayUri.TrimEnd('/');

							// Multi-byte unicode characters get encoded by the Uri class for transit.
							// Since this is for display purposes, we want to reverse this and display a readable
							// representation of these foreign characters.  
							this.friendlyIdentifierForDisplay = Uri.UnescapeDataString(displayUri);
						}
					} else {
						ErrorUtilities.ThrowInternal("ServiceEndpoint.ClaimedIdentifier neither XRI nor URI.");
						this.friendlyIdentifierForDisplay = this.ClaimedIdentifier;
					}
				}
				return this.friendlyIdentifierForDisplay;
			}
		}

		/// <summary>
		/// Gets the list of services available at this OP Endpoint for the
		/// claimed Identifier.  May be null.
		/// </summary>
		public ReadOnlyCollection<string> ProviderSupportedServiceTypeUris {
			get { return this.ProviderDescription.Capabilities; }
		}

		/// <summary>
		/// Gets the OpenID protocol used by the Provider.
		/// </summary>
		internal Protocol Protocol {
			get {
				if (this.protocol == null) {
					this.protocol = Protocol.Lookup(this.ProviderDescription.ProtocolVersion);
				}

				return this.protocol;
			}
		}

		#region IXrdsProviderEndpoint Members

		/// <summary>
		/// Gets the priority associated with this service that may have been given
		/// in the XRDS document.
		/// </summary>
		int? IXrdsProviderEndpoint.ServicePriority {
			get { return this.servicePriority; }
		}

		/// <summary>
		/// Gets the priority associated with the service endpoint URL.
		/// </summary>
		int? IXrdsProviderEndpoint.UriPriority {
			get { return this.uriPriority; }
		}

		#endregion

		/// <summary>
		/// Gets the detected version of OpenID implemented by the Provider.
		/// </summary>
<<<<<<< HEAD
		public Version Version { get { return Protocol.Version; } }
=======
		Version IProviderEndpoint.Version {
			get { return this.ProviderDescription.ProtocolVersion; }
		}
>>>>>>> f3ca97f8

		/// <summary>
		/// Gets an XRDS sorting routine that uses the XRDS Service/@Priority 
		/// attribute to determine order.
		/// </summary>
		/// <remarks>
		/// Endpoints lacking any priority value are sorted to the end of the list.
		/// </remarks>
		internal static Comparison<IXrdsProviderEndpoint> EndpointOrder {
			get {
				// Sort first by service type (OpenID 2.0, 1.1, 1.0),
				// then by Service/@priority, then by Service/Uri/@priority
				return (se1, se2) => {
					int result = GetEndpointPrecedenceOrderByServiceType(se1).CompareTo(GetEndpointPrecedenceOrderByServiceType(se2));
					if (result != 0) {
						return result;
					}
					if (se1.ServicePriority.HasValue && se2.ServicePriority.HasValue) {
						result = se1.ServicePriority.Value.CompareTo(se2.ServicePriority.Value);
						if (result != 0) {
							return result;
						}
						if (se1.UriPriority.HasValue && se2.UriPriority.HasValue) {
							return se1.UriPriority.Value.CompareTo(se2.UriPriority.Value);
						} else if (se1.UriPriority.HasValue) {
							return -1;
						} else if (se2.UriPriority.HasValue) {
							return 1;
						} else {
							return 0;
						}
					} else {
						if (se1.ServicePriority.HasValue) {
							return -1;
						} else if (se2.ServicePriority.HasValue) {
							return 1;
						} else {
							// neither service defines a priority, so base ordering by uri priority.
							if (se1.UriPriority.HasValue && se2.UriPriority.HasValue) {
								return se1.UriPriority.Value.CompareTo(se2.UriPriority.Value);
							} else if (se1.UriPriority.HasValue) {
								return -1;
							} else if (se2.UriPriority.HasValue) {
								return 1;
							} else {
								return 0;
							}
						}
					}
				};
			}
		}

		/// <summary>
		/// Gets the URL which accepts OpenID Authentication protocol messages.
		/// </summary>
		/// <remarks>
		/// Obtained by performing discovery on the User-Supplied Identifier. 
		/// This value MUST be an absolute HTTP or HTTPS URL.
		/// </remarks>
		internal Uri ProviderEndpoint {
			get { return this.ProviderDescription.Endpoint; }
		}

		/// <summary>
		/// Gets a value indicating whether the <see cref="ProviderEndpoint"/> is using an encrypted channel.
		/// </summary>
		internal bool IsSecure {
			get { return string.Equals(this.ProviderEndpoint.Scheme, Uri.UriSchemeHttps, StringComparison.OrdinalIgnoreCase); }
		}

		/// <summary>
		/// Gets the provider description.
		/// </summary>
		public ProviderEndpointDescription ProviderDescription { get; private set; }

		/// <summary>
		/// Implements the operator ==.
		/// </summary>
		/// <param name="se1">The first service endpoint.</param>
		/// <param name="se2">The second service endpoint.</param>
		/// <returns>The result of the operator.</returns>
		public static bool operator ==(ServiceEndpoint se1, ServiceEndpoint se2) {
			return se1.EqualsNullSafe(se2);
		}

		/// <summary>
		/// Implements the operator !=.
		/// </summary>
		/// <param name="se1">The first service endpoint.</param>
		/// <param name="se2">The second service endpoint.</param>
		/// <returns>The result of the operator.</returns>
		public static bool operator !=(ServiceEndpoint se1, ServiceEndpoint se2) {
			return !(se1 == se2);
		}

		/// <summary>
		/// Checks for the presence of a given Type URI in an XRDS service.
		/// </summary>
		/// <param name="typeUri">The type URI to check for.</param>
		/// <returns>
		/// 	<c>true</c> if the service type uri is present; <c>false</c> otherwise.
		/// </returns>
		public bool IsTypeUriPresent(string typeUri) {
			return this.ProviderDescription.IsExtensionSupported(typeUri);
		}

		/// <summary>
		/// Determines whether a given extension is supported by this endpoint.
		/// </summary>
		/// <typeparam name="T">The type of extension to check support for on this endpoint.</typeparam>
		/// <returns>
		/// 	<c>true</c> if the extension is supported by this endpoint; otherwise, <c>false</c>.
		/// </returns>
		public bool IsExtensionSupported<T>() where T : IOpenIdMessageExtension, new() {
			return this.ProviderDescription.IsExtensionSupported<T>();
		}

		/// <summary>
		/// Determines whether a given extension is supported by this endpoint.
		/// </summary>
		/// <param name="extensionType">The type of extension to check support for on this endpoint.</param>
		/// <returns>
		/// 	<c>true</c> if the extension is supported by this endpoint; otherwise, <c>false</c>.
		/// </returns>
		public bool IsExtensionSupported(Type extensionType) {
			return this.ProviderDescription.IsExtensionSupported(extensionType);
		}

		/// <summary>
		/// Determines whether the specified <see cref="T:System.Object"/> is equal to the current <see cref="T:System.Object"/>.
		/// </summary>
		/// <param name="obj">The <see cref="T:System.Object"/> to compare with the current <see cref="T:System.Object"/>.</param>
		/// <returns>
		/// true if the specified <see cref="T:System.Object"/> is equal to the current <see cref="T:System.Object"/>; otherwise, false.
		/// </returns>
		/// <exception cref="T:System.NullReferenceException">
		/// The <paramref name="obj"/> parameter is null.
		/// </exception>
		public override bool Equals(object obj) {
			ServiceEndpoint other = obj as ServiceEndpoint;
			if (other == null) {
				return false;
			}

			// We specifically do not check our ProviderSupportedServiceTypeUris array
			// or the priority field
			// as that is not persisted in our tokens, and it is not part of the 
			// important assertion validation that is part of the spec.
			return
				this.ClaimedIdentifier == other.ClaimedIdentifier &&
				this.ProviderEndpoint == other.ProviderEndpoint &&
				this.ProviderLocalIdentifier == other.ProviderLocalIdentifier &&
				this.Protocol.EqualsPractically(other.Protocol);
		}

		/// <summary>
		/// Serves as a hash function for a particular type.
		/// </summary>
		/// <returns>
		/// A hash code for the current <see cref="T:System.Object"/>.
		/// </returns>
		public override int GetHashCode() {
			return this.ClaimedIdentifier.GetHashCode();
		}

		/// <summary>
		/// Returns a <see cref="T:System.String"/> that represents the current <see cref="T:System.Object"/>.
		/// </summary>
		/// <returns>
		/// A <see cref="T:System.String"/> that represents the current <see cref="T:System.Object"/>.
		/// </returns>
		public override string ToString() {
			StringBuilder builder = new StringBuilder();
			builder.AppendLine("ClaimedIdentifier: " + this.ClaimedIdentifier);
			builder.AppendLine("ProviderLocalIdentifier: " + this.ProviderLocalIdentifier);
			builder.AppendLine("ProviderEndpoint: " + this.ProviderEndpoint.AbsoluteUri);
			builder.AppendLine("OpenID version: " + this.Protocol.Version);
			builder.AppendLine("Service Type URIs:");
			if (this.ProviderSupportedServiceTypeUris != null) {
				foreach (string serviceTypeUri in this.ProviderSupportedServiceTypeUris) {
					builder.Append("\t");
					builder.AppendLine(serviceTypeUri);
				}
			} else {
				builder.AppendLine("\t(unavailable)");
			}
			builder.Length -= Environment.NewLine.Length; // trim last newline
			return builder.ToString();
		}

		/// <summary>
		/// Reads previously discovered information about an endpoint
		/// from a solicited authentication assertion for validation.
		/// </summary>
		/// <param name="reader">The reader from which to deserialize the <see cref="ServiceEndpoint"/>.</param>
		/// <returns>
		/// A <see cref="ServiceEndpoint"/> object that has everything
		/// except the <see cref="ProviderSupportedServiceTypeUris"/>
		/// deserialized.
		/// </returns>
		internal static ServiceEndpoint Deserialize(TextReader reader) {
			var claimedIdentifier = Identifier.Parse(reader.ReadLine());
			var providerLocalIdentifier = Identifier.Parse(reader.ReadLine());
			string userSuppliedIdentifier = reader.ReadLine();
			if (userSuppliedIdentifier.Length == 0) {
				userSuppliedIdentifier = null;
			}
			var providerEndpoint = new Uri(reader.ReadLine());
			var protocol = Protocol.FindBestVersion(p => p.Version, new[] { new Version(reader.ReadLine()) });
			return new ServiceEndpoint(providerEndpoint, claimedIdentifier, userSuppliedIdentifier, providerLocalIdentifier, protocol);
		}

		/// <summary>
		/// Creates a <see cref="ServiceEndpoint"/> instance to represent some OP Identifier.
		/// </summary>
		/// <param name="providerIdentifier">The provider identifier.</param>
		/// <param name="providerEndpoint">The provider endpoint.</param>
		/// <param name="servicePriority">The service priority.</param>
		/// <param name="uriPriority">The URI priority.</param>
		/// <returns>The created <see cref="ServiceEndpoint"/> instance</returns>
		internal static ServiceEndpoint CreateForProviderIdentifier(Identifier providerIdentifier, ProviderEndpointDescription providerEndpoint, int? servicePriority, int? uriPriority) {
			ErrorUtilities.VerifyArgumentNotNull(providerEndpoint, "providerEndpoint");

			Protocol protocol = Protocol.Detect(providerEndpoint.Capabilities);

			return new ServiceEndpoint(
				providerEndpoint,
				protocol.ClaimedIdentifierForOPIdentifier,
				providerIdentifier,
				protocol.ClaimedIdentifierForOPIdentifier,
				servicePriority,
				uriPriority);
		}

		/// <summary>
		/// Creates a <see cref="ServiceEndpoint"/> instance to represent some Claimed Identifier.
		/// </summary>
		/// <param name="claimedIdentifier">The claimed identifier.</param>
		/// <param name="providerLocalIdentifier">The provider local identifier.</param>
		/// <param name="providerEndpoint">The provider endpoint.</param>
		/// <param name="servicePriority">The service priority.</param>
		/// <param name="uriPriority">The URI priority.</param>
		/// <returns>The created <see cref="ServiceEndpoint"/> instance</returns>
		internal static ServiceEndpoint CreateForClaimedIdentifier(Identifier claimedIdentifier, Identifier providerLocalIdentifier, ProviderEndpointDescription providerEndpoint, int? servicePriority, int? uriPriority) {
			return CreateForClaimedIdentifier(claimedIdentifier, null, providerLocalIdentifier, providerEndpoint, servicePriority, uriPriority);
		}

		/// <summary>
		/// Creates a <see cref="ServiceEndpoint"/> instance to represent some Claimed Identifier.
		/// </summary>
		/// <param name="claimedIdentifier">The claimed identifier.</param>
		/// <param name="userSuppliedIdentifier">The user supplied identifier.</param>
		/// <param name="providerLocalIdentifier">The provider local identifier.</param>
		/// <param name="providerEndpoint">The provider endpoint.</param>
		/// <param name="servicePriority">The service priority.</param>
		/// <param name="uriPriority">The URI priority.</param>
		/// <returns>The created <see cref="ServiceEndpoint"/> instance</returns>
		internal static ServiceEndpoint CreateForClaimedIdentifier(Identifier claimedIdentifier, Identifier userSuppliedIdentifier, Identifier providerLocalIdentifier, ProviderEndpointDescription providerEndpoint, int? servicePriority, int? uriPriority) {
			return new ServiceEndpoint(providerEndpoint, claimedIdentifier, userSuppliedIdentifier, providerLocalIdentifier, servicePriority, uriPriority);
		}

		/// <summary>
		/// Saves the discovered information about this endpoint
		/// for later comparison to validate assertions.
		/// </summary>
		/// <param name="writer">The writer to use for serializing out the fields.</param>
		internal void Serialize(TextWriter writer) {
			writer.WriteLine(this.ClaimedIdentifier);
			writer.WriteLine(this.ProviderLocalIdentifier);
			writer.WriteLine(this.UserSuppliedIdentifier);
			writer.WriteLine(this.ProviderEndpoint);
			writer.WriteLine(this.Protocol.Version);

			// No reason to serialize priority. We only needed priority to decide whether to use this endpoint.
		}

		/// <summary>
		/// Gets the priority rating for a given type of endpoint, allowing a
		/// priority sorting of endpoints.
		/// </summary>
		/// <param name="endpoint">The endpoint to prioritize.</param>
		/// <returns>An arbitary integer, which may be used for sorting against other returned values from this method.</returns>
		private static double GetEndpointPrecedenceOrderByServiceType(IXrdsProviderEndpoint endpoint) {
			// The numbers returned from this method only need to compare against other numbers
			// from this method, which makes them arbitrary but relational to only others here.
			if (endpoint.IsTypeUriPresent(Protocol.V20.OPIdentifierServiceTypeURI)) {
				return 0;
			}
			if (endpoint.IsTypeUriPresent(Protocol.V20.ClaimedIdentifierServiceTypeURI)) {
				return 1;
			}
			if (endpoint.IsTypeUriPresent(Protocol.V11.ClaimedIdentifierServiceTypeURI)) {
				return 2;
			}
			if (endpoint.IsTypeUriPresent(Protocol.V10.ClaimedIdentifierServiceTypeURI)) {
				return 3;
			}
			return 10;
		}
	}
}<|MERGE_RESOLUTION|>--- conflicted
+++ resolved
@@ -208,13 +208,9 @@
 		/// <summary>
 		/// Gets the detected version of OpenID implemented by the Provider.
 		/// </summary>
-<<<<<<< HEAD
-		public Version Version { get { return Protocol.Version; } }
-=======
-		Version IProviderEndpoint.Version {
+		public Version Version {
 			get { return this.ProviderDescription.ProtocolVersion; }
 		}
->>>>>>> f3ca97f8
 
 		/// <summary>
 		/// Gets an XRDS sorting routine that uses the XRDS Service/@Priority 
