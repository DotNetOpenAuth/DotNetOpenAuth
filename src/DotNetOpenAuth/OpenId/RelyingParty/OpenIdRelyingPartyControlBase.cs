﻿//-----------------------------------------------------------------------
// <copyright file="OpenIdRelyingPartyControlBase.cs" company="Andrew Arnott">
//     Copyright (c) Andrew Arnott. All rights reserved.
// </copyright>
//-----------------------------------------------------------------------

[assembly: System.Web.UI.WebResource(DotNetOpenAuth.OpenId.RelyingParty.OpenIdRelyingPartyControlBase.EmbeddedJavascriptResource, "text/javascript")]

namespace DotNetOpenAuth.OpenId.RelyingParty {
	using System;
	using System.Collections.Generic;
	using System.ComponentModel;
	using System.Diagnostics.CodeAnalysis;
	using System.Diagnostics.Contracts;
	using System.Drawing.Design;
	using System.Globalization;
	using System.Linq;
	using System.Text;
	using System.Text.RegularExpressions;
	using System.Web;
	using System.Web.Security;
	using System.Web.UI;
	using DotNetOpenAuth.ComponentModel;
	using DotNetOpenAuth.Configuration;
	using DotNetOpenAuth.Messaging;
	using DotNetOpenAuth.OpenId.Extensions;
	using DotNetOpenAuth.OpenId.Extensions.UI;

	/// <summary>
	/// Methods of indicating to the rest of the web site that the user has logged in.
	/// </summary>
	[SuppressMessage("Microsoft.Naming", "CA1702:CompoundWordsShouldBeCasedCorrectly", MessageId = "OnSite", Justification = "Two words intended.")]
	public enum LogOnSiteNotification {
		/// <summary>
		/// The rest of the web site is unaware that the user just completed an OpenID login.
		/// </summary>
		None,

		/// <summary>
		/// After the <see cref="OpenIdRelyingPartyControlBase.LoggedIn"/> event is fired
		/// the control automatically calls <see cref="System.Web.Security.FormsAuthentication.RedirectFromLoginPage(string, bool)"/>
		/// with the <see cref="IAuthenticationResponse.ClaimedIdentifier"/> as the username
		/// unless the <see cref="OpenIdRelyingPartyControlBase.LoggedIn"/> event handler sets
		/// <see cref="OpenIdEventArgs.Cancel"/> property to true.
		/// </summary>
		FormsAuthentication,
	}

	/// <summary>
	/// How an OpenID user session should be persisted across visits.
	/// </summary>
	public enum LogOnPersistence {
		/// <summary>
		/// The user should only be logged in as long as the browser window remains open.
		/// Nothing is persisted to help the user on a return visit.  Public kiosk mode.
		/// </summary>
		Session,

		/// <summary>
		/// The user should only be logged in as long as the browser window remains open.
		/// The OpenID Identifier is persisted to help expedite re-authentication when
		/// the user visits the next time.
		/// </summary>
		SessionAndPersistentIdentifier,

		/// <summary>
		/// The user is issued a persistent authentication ticket so that no login is
		/// necessary on their return visit.
		/// </summary>
		PersistentAuthentication,
	}

	/// <summary>
	/// A common base class for OpenID Relying Party controls.
	/// </summary>
	[DefaultProperty("Identifier"), ValidationProperty("Identifier")]
	public abstract class OpenIdRelyingPartyControlBase : Control, IPostBackEventHandler, IDisposable {
		/// <summary>
		/// The manifest resource name of the javascript file to include on the hosting page.
		/// </summary>
		internal const string EmbeddedJavascriptResource = Util.DefaultNamespace + ".OpenId.RelyingParty.OpenIdRelyingPartyControlBase.js";

		/// <summary>
		/// The cookie used to persist the Identifier the user logged in with.
		/// </summary>
		internal const string PersistentIdentifierCookieName = OpenIdUtilities.CustomParameterPrefix + "OpenIDIdentifier";

		/// <summary>
		/// The callback parameter name to use to store which control initiated the auth request.
		/// </summary>
		internal const string ReturnToReceivingControlId = OpenIdUtilities.CustomParameterPrefix + "receiver";

		#region Property category constants

		/// <summary>
		/// The "Appearance" category for properties.
		/// </summary>
		protected const string AppearanceCategory = "Appearance";

		/// <summary>
		/// The "Behavior" category for properties.
		/// </summary>
		protected const string BehaviorCategory = "Behavior";

		/// <summary>
		/// The "OpenID" category for properties and events.
		/// </summary>
		protected const string OpenIdCategory = "OpenID";

		#endregion

		#region Callback parameter names

		/// <summary>
		/// The callback parameter to use for recognizing when the callback is in a popup window or hidden iframe.
		/// </summary>
		protected const string UIPopupCallbackKey = OpenIdUtilities.CustomParameterPrefix + "uipopup";

		/// <summary>
		/// The parameter name to include in the formulated auth request so that javascript can know whether
		/// the OP advertises support for the UI extension.
		/// </summary>
		protected const string PopupUISupportedJSHint = OpenIdUtilities.CustomParameterPrefix + "popupUISupported";

		/// <summary>
		/// The callback parameter for use with persisting the <see cref="UsePersistentCookie"/> property.
		/// </summary>
		private const string UsePersistentCookieCallbackKey = OpenIdUtilities.CustomParameterPrefix + "UsePersistentCookie";

		/// <summary>
		/// The callback parameter to use for recognizing when the callback is in the parent window.
		/// </summary>
		private const string UIPopupCallbackParentKey = OpenIdUtilities.CustomParameterPrefix + "uipopupParent";

		#endregion

		#region Property default values

		/// <summary>
		/// The default value for the <see cref="Stateless"/> property.
		/// </summary>
		private const bool StatelessDefault = false;

		/// <summary>
		/// The default value for the <see cref="ReturnToUrl"/> property.
		/// </summary>
		private const string ReturnToUrlDefault = "";

		/// <summary>
		/// Default value of <see cref="UsePersistentCookie"/>.
		/// </summary>
		private const LogOnPersistence UsePersistentCookieDefault = LogOnPersistence.Session;

		/// <summary>
		/// Default value of <see cref="LogOnMode"/>.
		/// </summary>
		private const LogOnSiteNotification LogOnModeDefault = LogOnSiteNotification.FormsAuthentication;

		/// <summary>
		/// The default value for the <see cref="RealmUrl"/> property.
		/// </summary>
		private const string RealmUrlDefault = "~/";

		/// <summary>
		/// The default value for the <see cref="Popup"/> property.
		/// </summary>
		private const PopupBehavior PopupDefault = PopupBehavior.Never;

		/// <summary>
		/// The default value for the <see cref="RequireSsl"/> property.
		/// </summary>
		private const bool RequireSslDefault = false;

		#endregion

		#region Property view state keys

		/// <summary>
		/// The viewstate key to use for the <see cref="Stateless"/> property.
		/// </summary>
		private const string StatelessViewStateKey = "Stateless";

		/// <summary>
		/// The viewstate key to use for the <see cref="UsePersistentCookie"/> property.
		/// </summary>
		private const string UsePersistentCookieViewStateKey = "UsePersistentCookie";

		/// <summary>
		/// The viewstate key to use for the <see cref="LogOnMode"/> property.
		/// </summary>
		private const string LogOnModeViewStateKey = "LogOnMode";

		/// <summary>
		/// The viewstate key to use for the <see cref="RealmUrl"/> property.
		/// </summary>
		private const string RealmUrlViewStateKey = "RealmUrl";

		/// <summary>
		/// The viewstate key to use for the <see cref="ReturnToUrl"/> property.
		/// </summary>
		private const string ReturnToUrlViewStateKey = "ReturnToUrl";

		/// <summary>
		/// The key under which the value for the <see cref="Identifier"/> property will be stored.
		/// </summary>
		private const string IdentifierViewStateKey = "Identifier";

		/// <summary>
		/// The viewstate key to use for the <see cref="Popup"/> property.
		/// </summary>
		private const string PopupViewStateKey = "Popup";

		/// <summary>
		/// The viewstate key to use for the <see cref="RequireSsl"/> property.
		/// </summary>
		private const string RequireSslViewStateKey = "RequireSsl";

		#endregion

		/// <summary>
		/// The lifetime of the cookie used to persist the Identifier the user logged in with.
		/// </summary>
		private static readonly TimeSpan PersistentIdentifierTimeToLiveDefault = TimeSpan.FromDays(14);

		/// <summary>
		/// Backing field for the <see cref="RelyingParty"/> property.
		/// </summary>
		private OpenIdRelyingParty relyingParty;

		/// <summary>
		/// A value indicating whether the <see cref="relyingParty"/> field contains
		/// an instance that we own and should Dispose.
		/// </summary>
		private bool relyingPartyOwned;

		/// <summary>
		/// Initializes a new instance of the <see cref="OpenIdRelyingPartyControlBase"/> class.
		/// </summary>
		protected OpenIdRelyingPartyControlBase() {
		}

		#region Events

		/// <summary>
		/// Fired when the user has typed in their identifier, discovery was successful
		/// and a login attempt is about to begin.
		/// </summary>
		[Description("Fired when the user has typed in their identifier, discovery was successful and a login attempt is about to begin."), Category(OpenIdCategory)]
		public event EventHandler<OpenIdEventArgs> LoggingIn;

		/// <summary>
		/// Fired upon completion of a successful login.
		/// </summary>
		[Description("Fired upon completion of a successful login."), Category(OpenIdCategory)]
		public event EventHandler<OpenIdEventArgs> LoggedIn;

		/// <summary>
		/// Fired when a login attempt fails.
		/// </summary>
		[Description("Fired when a login attempt fails."), Category(OpenIdCategory)]
		public event EventHandler<OpenIdEventArgs> Failed;

		/// <summary>
		/// Fired when an authentication attempt is canceled at the OpenID Provider.
		/// </summary>
		[Description("Fired when an authentication attempt is canceled at the OpenID Provider."), Category(OpenIdCategory)]
		public event EventHandler<OpenIdEventArgs> Canceled;

		/// <summary>
		/// Occurs when the <see cref="Identifier"/> property is changed.
		/// </summary>
		protected event EventHandler IdentifierChanged;

		#endregion

		/// <summary>
		/// Gets or sets the <see cref="OpenIdRelyingParty"/> instance to use.
		/// </summary>
		/// <value>The default value is an <see cref="OpenIdRelyingParty"/> instance initialized according to the web.config file.</value>
		/// <remarks>
		/// A performance optimization would be to store off the 
		/// instance as a static member in your web site and set it
		/// to this property in your <see cref="Control.Load">Page.Load</see>
		/// event since instantiating these instances can be expensive on 
		/// heavily trafficked web pages.
		/// </remarks>
		[Browsable(false)]
		public OpenIdRelyingParty RelyingParty {
			get {
				if (this.relyingParty == null) {
					this.relyingParty = this.CreateRelyingParty();
					this.relyingPartyOwned = true;
				}
				return this.relyingParty;
			}

			set {
				if (this.relyingPartyOwned && this.relyingParty != null) {
					this.relyingParty.Dispose();
				}

				this.relyingParty = value;
				this.relyingPartyOwned = false;
			}
		}

		/// <summary>
		/// Gets or sets a value indicating whether stateless mode is used.
		/// </summary>
		[Bindable(true), DefaultValue(StatelessDefault), Category(OpenIdCategory)]
		[Description("Controls whether stateless mode is used.")]
		public bool Stateless {
			get { return (bool)(ViewState[StatelessViewStateKey] ?? StatelessDefault); }
			set { ViewState[StatelessViewStateKey] = value; }
		}

		/// <summary>
		/// Gets or sets the OpenID <see cref="Realm"/> of the relying party web site.
		/// </summary>
		[SuppressMessage("Microsoft.Usage", "CA1806:DoNotIgnoreMethodResults", MessageId = "System.Uri", Justification = "Using Uri.ctor for validation.")]
		[SuppressMessage("Microsoft.Usage", "CA1806:DoNotIgnoreMethodResults", MessageId = "DotNetOpenAuth.OpenId.Realm", Justification = "Using ctor for validation.")]
		[SuppressMessage("Microsoft.Design", "CA1056:UriPropertiesShouldNotBeStrings", Justification = "Bindable property must be simple type")]
		[Bindable(true), DefaultValue(RealmUrlDefault), Category(OpenIdCategory)]
		[Description("The OpenID Realm of the relying party web site.")]
		[UrlProperty, Editor("System.Web.UI.Design.UrlEditor, System.Design, Version=2.0.0.0, Culture=neutral, PublicKeyToken=b03f5f7f11d50a3a", typeof(UITypeEditor))]
		public string RealmUrl {
			get {
				return (string)(ViewState[RealmUrlViewStateKey] ?? RealmUrlDefault);
			}

			set {
				if (Page != null && !DesignMode) {
					// Validate new value by trying to construct a Realm object based on it.
					new Realm(OpenIdUtilities.GetResolvedRealm(this.Page, value, this.RelyingParty.Channel.GetRequestFromContext())); // throws an exception on failure.
				} else {
					// We can't fully test it, but it should start with either ~/ or a protocol.
					if (Regex.IsMatch(value, @"^https?://")) {
						new Uri(value.Replace("*.", string.Empty)); // make sure it's fully-qualified, but ignore wildcards
					} else if (value.StartsWith("~/", StringComparison.Ordinal)) {
						// this is valid too
					} else {
						throw new UriFormatException();
					}
				}
				ViewState[RealmUrlViewStateKey] = value;
			}
		}

		/// <summary>
		/// Gets or sets the OpenID ReturnTo of the relying party web site.
		/// </summary>
		[SuppressMessage("Microsoft.Usage", "CA2234:PassSystemUriObjectsInsteadOfStrings", Justification = "Bindable property must be simple type")]
		[SuppressMessage("Microsoft.Usage", "CA1806:DoNotIgnoreMethodResults", MessageId = "System.Uri", Justification = "Using Uri.ctor for validation.")]
		[SuppressMessage("Microsoft.Design", "CA1056:UriPropertiesShouldNotBeStrings", Justification = "Bindable property must be simple type")]
		[Bindable(true), DefaultValue(ReturnToUrlDefault), Category(OpenIdCategory)]
		[Description("The OpenID ReturnTo of the relying party web site.")]
		[UrlProperty, Editor("System.Web.UI.Design.UrlEditor, System.Design, Version=2.0.0.0, Culture=neutral, PublicKeyToken=b03f5f7f11d50a3a", typeof(UITypeEditor))]
		public string ReturnToUrl {
			get {
				return (string)(this.ViewState[ReturnToUrlViewStateKey] ?? ReturnToUrlDefault);
			}

			set {
				if (this.Page != null && !this.DesignMode) {
					// Validate new value by trying to construct a Uri based on it.
					new Uri(this.RelyingParty.Channel.GetRequestFromContext().UrlBeforeRewriting, this.Page.ResolveUrl(value)); // throws an exception on failure.
				} else {
					// We can't fully test it, but it should start with either ~/ or a protocol.
					if (Regex.IsMatch(value, @"^https?://")) {
						new Uri(value); // make sure it's fully-qualified, but ignore wildcards
					} else if (value.StartsWith("~/", StringComparison.Ordinal)) {
						// this is valid too
					} else {
						throw new UriFormatException();
					}
				}

				this.ViewState[ReturnToUrlViewStateKey] = value;
			}
		}

		/// <summary>
		/// Gets or sets a value indicating whether to send a persistent cookie upon successful 
		/// login so the user does not have to log in upon returning to this site.
		/// </summary>
		[Bindable(true), DefaultValue(UsePersistentCookieDefault), Category(BehaviorCategory)]
		[Description("Whether to send a persistent cookie upon successful " +
			"login so the user does not have to log in upon returning to this site.")]
		public virtual LogOnPersistence UsePersistentCookie {
			get { return (LogOnPersistence)(this.ViewState[UsePersistentCookieViewStateKey] ?? UsePersistentCookieDefault); }
			set { this.ViewState[UsePersistentCookieViewStateKey] = value; }
		}

		/// <summary>
		/// Gets or sets the way a completed login is communicated to the rest of the web site.
		/// </summary>
		[Bindable(true), DefaultValue(LogOnModeDefault), Category(BehaviorCategory)]
		[Description("The way a completed login is communicated to the rest of the web site.")]
		public virtual LogOnSiteNotification LogOnMode {
			get { return (LogOnSiteNotification)(this.ViewState[LogOnModeViewStateKey] ?? LogOnModeDefault); }
			set { this.ViewState[LogOnModeViewStateKey] = value; }
		}

		/// <summary>
		/// Gets or sets a value indicating when to use a popup window to complete the login experience.
		/// </summary>
		/// <value>The default value is <see cref="PopupBehavior.Never"/>.</value>
		[Bindable(true), DefaultValue(PopupDefault), Category(BehaviorCategory)]
		[Description("When to use a popup window to complete the login experience.")]
		public virtual PopupBehavior Popup {
			get { return (PopupBehavior)(ViewState[PopupViewStateKey] ?? PopupDefault); }
			set { ViewState[PopupViewStateKey] = value; }
		}

		/// <summary>
		/// Gets or sets a value indicating whether to enforce on high security mode,
		/// which requires the full authentication pipeline to be protected by SSL.
		/// </summary>
		[Bindable(true), DefaultValue(RequireSslDefault), Category(OpenIdCategory)]
		[Description("Turns on high security mode, requiring the full authentication pipeline to be protected by SSL.")]
		public bool RequireSsl {
			get { return (bool)(ViewState[RequireSslViewStateKey] ?? RequireSslDefault); }
			set { ViewState[RequireSslViewStateKey] = value; }
		}

		/// <summary>
		/// Gets or sets the Identifier that will be used to initiate login.
		/// </summary>
		[Bindable(true), Category(OpenIdCategory)]
		[Description("The OpenID Identifier that this button will use to initiate login.")]
		[TypeConverter(typeof(IdentifierConverter))]
		public virtual Identifier Identifier {
			get {
				return (Identifier)ViewState[IdentifierViewStateKey];
			}

			set {
				ViewState[IdentifierViewStateKey] = value;
				this.OnIdentifierChanged();
			}
		}

		/// <summary>
		/// Gets or sets the default association preference to set on authentication requests.
		/// </summary>
		internal AssociationPreference AssociationPreference { get; set; }

		/// <summary>
		/// Clears any cookie set by this control to help the user on a returning visit next time.
		/// </summary>
		public static void LogOff() {
			HttpContext.Current.Response.SetCookie(CreateIdentifierPersistingCookie(null));
		}

		/// <summary>
		/// Immediately redirects to the OpenID Provider to verify the Identifier
		/// provided in the text box.
		/// </summary>
		public void LogOn() {
			IAuthenticationRequest request = this.CreateRequests().FirstOrDefault();
			ErrorUtilities.VerifyProtocol(request != null, OpenIdStrings.OpenIdEndpointNotFound);
			this.LogOn(request);
		}

		/// <summary>
		/// Immediately redirects to the OpenID Provider to verify the Identifier
		/// provided in the text box.
		/// </summary>
		/// <param name="request">The request.</param>
		public void LogOn(IAuthenticationRequest request) {
			Contract.Requires<ArgumentNullException>(request != null);

			if (this.IsPopupAppropriate(request)) {
				this.ScriptPopupWindow(request);
			} else {
				request.RedirectToProvider();
			}
		}

		#region IPostBackEventHandler Members

		/// <summary>
		/// When implemented by a class, enables a server control to process an event raised when a form is posted to the server.
		/// </summary>
		/// <param name="eventArgument">A <see cref="T:System.String"/> that represents an optional event argument to be passed to the event handler.</param>
		void IPostBackEventHandler.RaisePostBackEvent(string eventArgument) {
			this.RaisePostBackEvent(eventArgument);
		}

		#endregion

		/// <summary>
		/// Enables a server control to perform final clean up before it is released from memory.
		/// </summary>
		[SuppressMessage("Microsoft.Design", "CA1063:ImplementIDisposableCorrectly", Justification = "Base class doesn't implement virtual Dispose(bool), so we must call its Dispose() method.")]
		public sealed override void Dispose() {
			this.Dispose(true);
			base.Dispose();
			GC.SuppressFinalize(this);
		}

		/// <summary>
		/// Releases unmanaged and - optionally - managed resources
		/// </summary>
		/// <param name="disposing"><c>true</c> to release both managed and unmanaged resources; <c>false</c> to release only unmanaged resources.</param>
		protected virtual void Dispose(bool disposing) {
			if (disposing) {
				if (this.relyingPartyOwned && this.relyingParty != null) {
					this.relyingParty.Dispose();
					this.relyingParty = null;
				}
			}
		}

		/// <summary>
		/// When implemented by a class, enables a server control to process an event raised when a form is posted to the server.
		/// </summary>
<<<<<<< HEAD
		/// <param name="eventArgument">A <see cref="T:System.String"/> that represents an optional event argument to be passed to the event handler.</param>
		[SuppressMessage("Microsoft.Design", "CA1030:UseEventsWhereAppropriate", Justification = "Predefined signature.")]
		protected virtual void RaisePostBackEvent(string eventArgument) {
		}

		/// <summary>
		/// Creates the authentication requests for the value set in the <see cref="Identifier"/> property.
		/// </summary>
		/// <returns>
		/// A sequence of authentication requests, any one of which may be
		/// used to determine the user's control of the <see cref="IAuthenticationRequest.ClaimedIdentifier"/>.
		/// </returns>
		protected IEnumerable<IAuthenticationRequest> CreateRequests() {
			Contract.Requires(this.Identifier != null, OpenIdStrings.NoIdentifierSet);
			ErrorUtilities.VerifyOperation(this.Identifier != null, OpenIdStrings.NoIdentifierSet);
			return this.CreateRequests(this.Identifier);
		}

		/// <summary>
		/// Creates the authentication requests for a given user-supplied Identifier.
		/// </summary>
		/// <param name="identifier">The identifier to create a request for.</param>
		/// <returns>
		/// A sequence of authentication requests, any one of which may be
		/// used to determine the user's control of the <see cref="IAuthenticationRequest.ClaimedIdentifier"/>.
		/// </returns>
		protected virtual IEnumerable<IAuthenticationRequest> CreateRequests(Identifier identifier) {
			Contract.Requires(identifier != null);
			ErrorUtilities.VerifyArgumentNotNull(identifier, "identifier");
=======
		/// <returns>A sequence of authentication requests, any one of which may be 
		/// used to determine the user's control of the <see cref="IAuthenticationRequest.ClaimedIdentifier"/>.</returns>
		protected virtual IEnumerable<IAuthenticationRequest> CreateRequests() {
			Contract.Requires<InvalidOperationException>(this.Identifier != null, OpenIdStrings.NoIdentifierSet);
>>>>>>> 55d6e4be
			IEnumerable<IAuthenticationRequest> requests;

			// Approximate the returnTo (either based on the customize property or the page URL)
			// so we can use it to help with Realm resolution.
			Uri returnToApproximation = this.ReturnToUrl != null ? new Uri(this.RelyingParty.Channel.GetRequestFromContext().UrlBeforeRewriting, this.ReturnToUrl) : this.Page.Request.Url;

			// Resolve the trust root, and swap out the scheme and port if necessary to match the
			// return_to URL, since this match is required by OpenId, and the consumer app
			// may be using HTTP at some times and HTTPS at others.
			UriBuilder realm = OpenIdUtilities.GetResolvedRealm(this.Page, this.RealmUrl, this.RelyingParty.Channel.GetRequestFromContext());
			realm.Scheme = returnToApproximation.Scheme;
			realm.Port = returnToApproximation.Port;

			// Initiate openid request
			// We use TryParse here to avoid throwing an exception which 
			// might slip through our validator control if it is disabled.
			Realm typedRealm = new Realm(realm);
			if (string.IsNullOrEmpty(this.ReturnToUrl)) {
				requests = this.RelyingParty.CreateRequests(identifier, typedRealm);
			} else {
				// Since the user actually gave us a return_to value,
				// the "approximation" is exactly what we want.
				requests = this.RelyingParty.CreateRequests(identifier, typedRealm, returnToApproximation);
			}

			// Some OPs may be listed multiple times (one with HTTPS and the other with HTTP, for example).
			// Since we're gathering OPs to try one after the other, just take the first choice of each OP
			// and don't try it multiple times.
			requests = requests.Distinct(DuplicateRequestedHostsComparer.Instance);

			// Configure each generated request.
			foreach (var req in requests) {
				if (this.IsPopupAppropriate(req)) {
					// Inform ourselves in return_to that we're in a popup.
					req.SetUntrustedCallbackArgument(UIPopupCallbackKey, "1");

					if (req.Provider.IsExtensionSupported<UIRequest>()) {
						// Inform the OP that we'll be using a popup window consistent with the UI extension.
						req.AddExtension(new UIRequest());

						// Provide a hint for the client javascript about whether the OP supports the UI extension.
						// This is so the window can be made the correct size for the extension.
						// If the OP doesn't advertise support for the extension, the javascript will use
						// a bigger popup window.
						req.SetUntrustedCallbackArgument(PopupUISupportedJSHint, "1");
					}
				}

				// Add state that needs to survive across the redirect.
				if (!this.Stateless) {
					req.SetUntrustedCallbackArgument(UsePersistentCookieCallbackKey, this.UsePersistentCookie.ToString());
					req.SetUntrustedCallbackArgument(ReturnToReceivingControlId, this.ClientID);
				}

				((AuthenticationRequest)req).AssociationPreference = this.AssociationPreference;
				if (this.OnLoggingIn(req)) {
					yield return req;
				}
			}
		}

		/// <summary>
		/// Raises the <see cref="E:Load"/> event.
		/// </summary>
		/// <param name="e">The <see cref="System.EventArgs"/> instance containing the event data.</param>
		protected override void OnLoad(EventArgs e) {
			base.OnLoad(e);

			if (Page.IsPostBack) {
				// OpenID responses NEVER come in the form of a postback.
				return;
			}

			if (this.Identifier == null) {
				this.TryPresetIdentifierWithCookie();
			}

			// Take an unreliable sneek peek to see if we're in a popup and an OpenID
			// assertion is coming in.  We shouldn't process assertions in a popup window.
			if (this.Page.Request.QueryString[UIPopupCallbackKey] == "1" && this.Page.Request.QueryString[UIPopupCallbackParentKey] == null) {
				// We're in a popup window.  We need to close it and pass the
				// message back to the parent window for processing.
				this.ScriptClosingPopupOrIFrame();
				return; // don't do any more processing on it now
			}

			// Only sniff for an OpenID response if it is targeted at this control.  Note that
			// Stateless mode causes no receiver to be indicated.
			string receiver = this.Page.Request.QueryString[ReturnToReceivingControlId] ?? this.Page.Request.Form[ReturnToReceivingControlId];
			if (receiver == null || receiver == this.ClientID) {
				var response = this.RelyingParty.GetResponse();
				this.ProcessResponse(response);
			}
		}

		/// <summary>
		/// Called when the <see cref="Identifier"/> property is changed.
		/// </summary>
		protected virtual void OnIdentifierChanged() {
			var identifierChanged = this.IdentifierChanged;
			if (identifierChanged != null) {
				identifierChanged(this, EventArgs.Empty);
			}
		}

		/// <summary>
		/// Processes the response.
		/// </summary>
		/// <param name="response">The response.</param>
		protected virtual void ProcessResponse(IAuthenticationResponse response) {
			if (response == null) {
				return;
			}
			string persistentString = response.GetUntrustedCallbackArgument(UsePersistentCookieCallbackKey);
			if (persistentString != null) {
				this.UsePersistentCookie = (LogOnPersistence)Enum.Parse(typeof(LogOnPersistence), persistentString);
			}

			switch (response.Status) {
				case AuthenticationStatus.Authenticated:
					this.OnLoggedIn(response);
					break;
				case AuthenticationStatus.Canceled:
					this.OnCanceled(response);
					break;
				case AuthenticationStatus.Failed:
					this.OnFailed(response);
					break;
				case AuthenticationStatus.SetupRequired:
				case AuthenticationStatus.ExtensionsOnly:
				default:
					// The NotApplicable (extension-only assertion) is NOT one that we support
					// in this control because that scenario is primarily interesting to RPs
					// that are asking a specific OP, and it is not user-initiated as this textbox
					// is designed for.
					throw new InvalidOperationException(MessagingStrings.UnexpectedMessageReceivedOfMany);
			}
		}

		/// <summary>
		/// Raises the <see cref="E:System.Web.UI.Control.PreRender"/> event.
		/// </summary>
		/// <param name="e">An <see cref="T:System.EventArgs"/> object that contains the event data.</param>
		protected override void OnPreRender(EventArgs e) {
			base.OnPreRender(e);

			this.Page.ClientScript.RegisterClientScriptResource(typeof(OpenIdRelyingPartyControlBase), EmbeddedJavascriptResource);
		}

		/// <summary>
		/// Fires the <see cref="LoggedIn"/> event.
		/// </summary>
		/// <param name="response">The response.</param>
		protected virtual void OnLoggedIn(IAuthenticationResponse response) {
			Contract.Requires<ArgumentNullException>(response != null);
			Contract.Requires<ArgumentException>(response.Status == AuthenticationStatus.Authenticated);

			var loggedIn = this.LoggedIn;
			OpenIdEventArgs args = new OpenIdEventArgs(response);
			if (loggedIn != null) {
				loggedIn(this, args);
			}

			if (!args.Cancel) {
				if (this.UsePersistentCookie == LogOnPersistence.SessionAndPersistentIdentifier) {
					Page.Response.SetCookie(CreateIdentifierPersistingCookie(response));
				}

				switch (this.LogOnMode) {
					case LogOnSiteNotification.FormsAuthentication:
						FormsAuthentication.RedirectFromLoginPage(response.ClaimedIdentifier, this.UsePersistentCookie == LogOnPersistence.PersistentAuthentication);
						break;
					case LogOnSiteNotification.None:
					default:
						break;
				}
			}
		}

		/// <summary>
		/// Fires the <see cref="LoggingIn"/> event.
		/// </summary>
		/// <param name="request">The request.</param>
		/// <returns>
		/// Returns whether the login should proceed.  False if some event handler canceled the request.
		/// </returns>
		protected virtual bool OnLoggingIn(IAuthenticationRequest request) {
			Contract.Requires<ArgumentNullException>(request != null);

			EventHandler<OpenIdEventArgs> loggingIn = this.LoggingIn;

			OpenIdEventArgs args = new OpenIdEventArgs(request);
			if (loggingIn != null) {
				loggingIn(this, args);
			}

			return !args.Cancel;
		}

		/// <summary>
		/// Fires the <see cref="Canceled"/> event.
		/// </summary>
		/// <param name="response">The response.</param>
		protected virtual void OnCanceled(IAuthenticationResponse response) {
			Contract.Requires<ArgumentNullException>(response != null);
			Contract.Requires<ArgumentException>(response.Status == AuthenticationStatus.Canceled);

			var canceled = this.Canceled;
			if (canceled != null) {
				canceled(this, new OpenIdEventArgs(response));
			}
		}

		/// <summary>
		/// Fires the <see cref="Failed"/> event.
		/// </summary>
		/// <param name="response">The response.</param>
		protected virtual void OnFailed(IAuthenticationResponse response) {
			Contract.Requires<ArgumentNullException>(response != null);
			Contract.Requires<ArgumentException>(response.Status == AuthenticationStatus.Failed);

			var failed = this.Failed;
			if (failed != null) {
				failed(this, new OpenIdEventArgs(response));
			}
		}

		/// <summary>
		/// Creates the relying party instance used to generate authentication requests.
		/// </summary>
		/// <returns>The instantiated relying party.</returns>
		protected virtual OpenIdRelyingParty CreateRelyingParty() {
			return this.CreateRelyingParty(true);
		}

		/// <summary>
		/// Creates the relying party instance used to generate authentication requests.
		/// </summary>
		/// <param name="verifySignature">
		/// A value indicating whether message protections should be applied to the processed messages.
		/// Use <c>false</c> to postpone verification to a later time without invalidating nonces.
		/// </param>
		/// <returns>The instantiated relying party.</returns>
		protected virtual OpenIdRelyingParty CreateRelyingParty(bool verifySignature) {
			IRelyingPartyApplicationStore store = this.Stateless ? null : DotNetOpenAuthSection.Configuration.OpenId.RelyingParty.ApplicationStore.CreateInstance(OpenIdRelyingParty.HttpApplicationStore);
			var rp = verifySignature ? new OpenIdRelyingParty(store) : OpenIdRelyingParty.CreateNonVerifying();

			// Only set RequireSsl to true, as we don't want to override 
			// a .config setting of true with false.
			if (this.RequireSsl) {
				rp.SecuritySettings.RequireSsl = true;
			}

			return rp;
		}

		/// <summary>
		/// Detects whether a popup window should be used to show the Provider's UI.
		/// </summary>
		/// <param name="request">The request.</param>
		/// <returns>
		/// 	<c>true</c> if a popup should be used; <c>false</c> otherwise.
		/// </returns>
		protected virtual bool IsPopupAppropriate(IAuthenticationRequest request) {
			Contract.Requires<ArgumentNullException>(request != null);

			switch (this.Popup) {
				case PopupBehavior.Never:
					return false;
				case PopupBehavior.Always:
					return true;
				case PopupBehavior.IfProviderSupported:
					return request.Provider.IsExtensionSupported<UIRequest>();
				default:
					throw ErrorUtilities.ThrowInternal("Unexpected value for Popup property.");
			}
		}

		/// <summary>
		/// Adds attributes to an HTML &lt;A&gt; tag that will be written by the caller using 
		/// <see cref="HtmlTextWriter.RenderBeginTag(HtmlTextWriterTag)"/> after this method.
		/// </summary>
		/// <param name="writer">The HTML writer.</param>
		/// <param name="request">The outgoing authentication request.</param>
		/// <param name="windowStatus">The text to try to display in the status bar on mouse hover.</param>
		protected void RenderOpenIdMessageTransmissionAsAnchorAttributes(HtmlTextWriter writer, IAuthenticationRequest request, string windowStatus) {
			Contract.Requires<ArgumentNullException>(writer != null);
			Contract.Requires<ArgumentNullException>(request != null);

			// We render a standard HREF attribute for non-javascript browsers.
			writer.AddAttribute(HtmlTextWriterAttribute.Href, request.RedirectingResponse.GetDirectUriRequest(this.RelyingParty.Channel).AbsoluteUri);

			// And for the Javascript ones we do the extra work to use form POST where necessary.
			writer.AddAttribute(HtmlTextWriterAttribute.Onclick, this.CreateGetOrPostAHrefValue(request) + " return false;");

			writer.AddStyleAttribute(HtmlTextWriterStyle.Cursor, "pointer");
			if (!string.IsNullOrEmpty(windowStatus)) {
				writer.AddAttribute("onMouseOver", "window.status = " + MessagingUtilities.GetSafeJavascriptValue(windowStatus));
				writer.AddAttribute("onMouseOut", "window.status = null");
			}
		}

		/// <summary>
		/// Wires the popup window to close itself and pass the authentication result to the parent window.
		/// </summary>
		protected virtual void ScriptClosingPopupOrIFrame() {
			StringBuilder startupScript = new StringBuilder();
			startupScript.AppendLine("window.opener.dnoa_internal.processAuthorizationResult(document.URL);");
			startupScript.AppendLine("window.close();");

			this.Page.ClientScript.RegisterStartupScript(typeof(OpenIdRelyingPartyControlBase), "loginPopupClose", startupScript.ToString(), true);

			// TODO: alternately we should probably take over rendering this page here to avoid
			// a lot of unnecessary work on the server and possible momentary display of the 
			// page in the popup window.
		}

		/// <summary>
		/// Creates the identifier-persisting cookie, either for saving or deleting.
		/// </summary>
		/// <param name="response">The positive authentication response; or <c>null</c> to clear the cookie.</param>
		/// <returns>An persistent cookie.</returns>
		private static HttpCookie CreateIdentifierPersistingCookie(IAuthenticationResponse response) {
			HttpCookie cookie = new HttpCookie(PersistentIdentifierCookieName);
			bool clearingCookie = false;

			// We'll try to store whatever it was the user originally typed in, but fallback
			// to the final claimed_id.
			if (response != null && response.Status == AuthenticationStatus.Authenticated) {
				var positiveResponse = (PositiveAuthenticationResponse)response;

				// We must escape the value because XRIs start with =, and any leading '=' gets dropped (by ASP.NET?)
				cookie.Value = Uri.EscapeDataString(positiveResponse.Endpoint.UserSuppliedIdentifier ?? response.ClaimedIdentifier);
			} else {
				clearingCookie = true;
				cookie.Value = string.Empty;
				if (HttpContext.Current.Request.Browser["supportsEmptyStringInCookieValue"] == "false") {
					cookie.Value = "NoCookie";
				}
			}

			if (clearingCookie) {
				// mark the cookie has having already expired to cause the user agent to delete
				// the old persisted cookie.
				cookie.Expires = DateTime.Now.Subtract(TimeSpan.FromDays(1));
			} else {
				// Make the cookie persistent by setting an expiration date
				cookie.Expires = DateTime.Now + PersistentIdentifierTimeToLiveDefault;
			}

			return cookie;
		}

		/// <summary>
		/// Gets the javascript to executee to redirect or POST an OpenID message to a remote party.
		/// </summary>
		/// <param name="request">The authentication request to send.</param>
		/// <returns>The javascript that should execute.</returns>
		private string CreateGetOrPostAHrefValue(IAuthenticationRequest request) {
			Contract.Requires<ArgumentNullException>(request != null);

			Uri directUri = request.RedirectingResponse.GetDirectUriRequest(this.RelyingParty.Channel);
			return "window.dnoa_internal.GetOrPost(" + MessagingUtilities.GetSafeJavascriptValue(directUri.AbsoluteUri) + ");";
		}

		/// <summary>
		/// Wires the return page to immediately display a popup window with the Provider in it.
		/// </summary>
		/// <param name="request">The request.</param>
		private void ScriptPopupWindow(IAuthenticationRequest request) {
			Contract.Requires<ArgumentNullException>(request != null);
			Contract.Requires<InvalidOperationException>(this.RelyingParty != null);

			StringBuilder startupScript = new StringBuilder();

			// Add a callback function that the popup window can call on this, the
			// parent window, to pass back the authentication result.
			startupScript.AppendLine("window.dnoa_internal = {};");
			startupScript.AppendLine("window.dnoa_internal.processAuthorizationResult = function(uri) { window.location = uri; };");
			startupScript.AppendLine("window.dnoa_internal.popupWindow = function() {");
			startupScript.AppendFormat(
				@"\tvar openidPopup = {0}",
				UIUtilities.GetWindowPopupScript(this.RelyingParty, request, "openidPopup"));
			startupScript.AppendLine("};");

			this.Page.ClientScript.RegisterClientScriptBlock(this.GetType(), "loginPopup", startupScript.ToString(), true);
		}

		/// <summary>
		/// Tries to preset the <see cref="Identifier"/> property based on a persistent
		/// cookie on the browser.
		/// </summary>
		/// <returns>
		/// A value indicating whether the <see cref="Identifier"/> property was
		/// successfully preset to some non-empty value.
		/// </returns>
		private bool TryPresetIdentifierWithCookie() {
			HttpCookie cookie = this.Page.Request.Cookies[PersistentIdentifierCookieName];
			if (cookie != null) {
				this.Identifier = Uri.UnescapeDataString(cookie.Value);
				return true;
			}

			return false;
		}

		/// <summary>
		/// An authentication request comparer that judges equality solely on the OP endpoint hostname.
		/// </summary>
		private class DuplicateRequestedHostsComparer : IEqualityComparer<IAuthenticationRequest> {
			/// <summary>
			/// The singleton instance of this comparer.
			/// </summary>
			private static IEqualityComparer<IAuthenticationRequest> instance = new DuplicateRequestedHostsComparer();

			/// <summary>
			/// Prevents a default instance of the <see cref="DuplicateRequestedHostsComparer"/> class from being created.
			/// </summary>
			private DuplicateRequestedHostsComparer() {
			}

			/// <summary>
			/// Gets the singleton instance of this comparer.
			/// </summary>
			internal static IEqualityComparer<IAuthenticationRequest> Instance {
				get { return instance; }
			}

			#region IEqualityComparer<IAuthenticationRequest> Members

			/// <summary>
			/// Determines whether the specified objects are equal.
			/// </summary>
			/// <param name="x">The first object of type <paramref name="T"/> to compare.</param>
			/// <param name="y">The second object of type <paramref name="T"/> to compare.</param>
			/// <returns>
			/// true if the specified objects are equal; otherwise, false.
			/// </returns>
			public bool Equals(IAuthenticationRequest x, IAuthenticationRequest y) {
				if (x == null && y == null) {
					return true;
				}

				if (x == null || y == null) {
					return false;
				}

				// We'll distinguish based on the host name only, which
				// admittedly is only a heuristic, but if we remove one that really wasn't a duplicate, well,
				// this multiple OP attempt thing was just a convenience feature anyway.
				return string.Equals(x.Provider.Uri.Host, y.Provider.Uri.Host, StringComparison.OrdinalIgnoreCase);
			}

			/// <summary>
			/// Returns a hash code for the specified object.
			/// </summary>
			/// <param name="obj">The <see cref="T:System.Object"/> for which a hash code is to be returned.</param>
			/// <returns>A hash code for the specified object.</returns>
			/// <exception cref="T:System.ArgumentNullException">
			/// The type of <paramref name="obj"/> is a reference type and <paramref name="obj"/> is null.
			/// </exception>
			public int GetHashCode(IAuthenticationRequest obj) {
				return obj.Provider.Uri.Host.GetHashCode();
			}

			#endregion
		}
	}
}<|MERGE_RESOLUTION|>--- conflicted
+++ resolved
@@ -515,7 +515,6 @@
 		/// <summary>
 		/// When implemented by a class, enables a server control to process an event raised when a form is posted to the server.
 		/// </summary>
-<<<<<<< HEAD
 		/// <param name="eventArgument">A <see cref="T:System.String"/> that represents an optional event argument to be passed to the event handler.</param>
 		[SuppressMessage("Microsoft.Design", "CA1030:UseEventsWhereAppropriate", Justification = "Predefined signature.")]
 		protected virtual void RaisePostBackEvent(string eventArgument) {
@@ -529,8 +528,7 @@
 		/// used to determine the user's control of the <see cref="IAuthenticationRequest.ClaimedIdentifier"/>.
 		/// </returns>
 		protected IEnumerable<IAuthenticationRequest> CreateRequests() {
-			Contract.Requires(this.Identifier != null, OpenIdStrings.NoIdentifierSet);
-			ErrorUtilities.VerifyOperation(this.Identifier != null, OpenIdStrings.NoIdentifierSet);
+			Contract.Requires<InvalidOperationException>(this.Identifier != null, OpenIdStrings.NoIdentifierSet);
 			return this.CreateRequests(this.Identifier);
 		}
 
@@ -543,14 +541,7 @@
 		/// used to determine the user's control of the <see cref="IAuthenticationRequest.ClaimedIdentifier"/>.
 		/// </returns>
 		protected virtual IEnumerable<IAuthenticationRequest> CreateRequests(Identifier identifier) {
-			Contract.Requires(identifier != null);
-			ErrorUtilities.VerifyArgumentNotNull(identifier, "identifier");
-=======
-		/// <returns>A sequence of authentication requests, any one of which may be 
-		/// used to determine the user's control of the <see cref="IAuthenticationRequest.ClaimedIdentifier"/>.</returns>
-		protected virtual IEnumerable<IAuthenticationRequest> CreateRequests() {
-			Contract.Requires<InvalidOperationException>(this.Identifier != null, OpenIdStrings.NoIdentifierSet);
->>>>>>> 55d6e4be
+			Contract.Requires<ArgumentNullException>(identifier != null);
 			IEnumerable<IAuthenticationRequest> requests;
 
 			// Approximate the returnTo (either based on the customize property or the page URL)
