--- conflicted
+++ resolved
@@ -338,16 +338,10 @@
 
 			var extensionFactory = OpenIdExtensionFactoryAggregator.LoadFromConfiguration();
 
-<<<<<<< HEAD
 			List<IChannelBindingElement> elements = new List<IChannelBindingElement>(8);
+			elements.Add(new ExtensionsBindingElement(extensionFactory));
 			if (isRelyingPartyRole) {
 				elements.Add(new RelyingPartySecurityOptions(rpSecuritySettings));
-				elements.Add(new ExtensionsBindingElement(extensionFactory, rpSecuritySettings));
-=======
-			List<IChannelBindingElement> elements = new List<IChannelBindingElement>(7);
-			elements.Add(new ExtensionsBindingElement(extensionFactory));
-			if (isRelyingPartyRole) {
->>>>>>> 683b55a6
 				elements.Add(new BackwardCompatibilityBindingElement());
 				ReturnToNonceBindingElement requestNonceElement = null;
 
