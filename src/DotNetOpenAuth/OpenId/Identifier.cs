--- conflicted
+++ resolved
@@ -260,13 +260,6 @@
 		/// Reparses the specified identifier in order to be assured that the concrete type that
 		/// implements the identifier is one of the well-known ones.
 		/// </summary>
-<<<<<<< HEAD
-		/// <param name="requestHandler">The web request handler to use for discovery.</param>
-		/// <returns>
-		/// An initialized structure containing the discovered provider endpoint information.
-		/// </returns>
-		public abstract IEnumerable<ServiceEndpoint> Discover(IDirectWebRequestHandler requestHandler);
-=======
 		/// <param name="identifier">The identifier.</param>
 		/// <returns>Either <see cref="XriIdentifier"/> or <see cref="UriIdentifier"/>.</returns>
 		internal static Identifier Reparse(Identifier identifier) {
@@ -275,7 +268,6 @@
 
 			return Parse(identifier, identifier.IsDeserializedInstance);
 		}
->>>>>>> b91f2b74
 
 		/// <summary>
 		/// Returns an <see cref="Identifier"/> that has no URI fragment.
