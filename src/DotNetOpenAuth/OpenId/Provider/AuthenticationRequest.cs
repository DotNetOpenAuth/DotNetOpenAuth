--- conflicted
+++ resolved
@@ -16,11 +16,7 @@
 	/// requests.
 	/// </summary>
 	[Serializable]
-<<<<<<< HEAD
-	public class AuthenticationRequest : Request, IAuthenticationRequest {
-=======
-	internal class AuthenticationRequest : HostProcessedRequest, IAuthenticationRequest {
->>>>>>> 508ebc61
+	public class AuthenticationRequest : HostProcessedRequest, IAuthenticationRequest {
 		/// <summary>
 		/// The positive assertion to send, if the host site chooses to send it.
 		/// </summary>
