﻿//-----------------------------------------------------------------------
// <copyright file="XriIdentifier.cs" company="Andrew Arnott">
//     Copyright (c) Andrew Arnott. All rights reserved.
// </copyright>
//-----------------------------------------------------------------------

namespace DotNetOpenAuth.OpenId {
	using System;
	using System.Collections.Generic;
	using System.Diagnostics.CodeAnalysis;
	using System.Diagnostics.Contracts;
	using System.Globalization;
	using System.Xml;
	using DotNetOpenAuth.Configuration;
	using DotNetOpenAuth.Messaging;
	using DotNetOpenAuth.OpenId.RelyingParty;
	using DotNetOpenAuth.Xrds;
	using DotNetOpenAuth.Yadis;

	/// <summary>
	/// An XRI style of OpenID Identifier.
	/// </summary>
	[Serializable]
	[ContractVerification(true)]
	[Pure]
	public sealed class XriIdentifier : Identifier {
		/// <summary>
		/// An XRI always starts with one of these symbols.
		/// </summary>
		internal static readonly char[] GlobalContextSymbols = { '=', '@', '+', '$', '!' };

		/// <summary>
		/// The scheme and separator "xri://"
		/// </summary>
		private const string XriScheme = "xri://";

		/// <summary>
		/// Backing store for the <see cref="CanonicalXri"/> property.
		/// </summary>
		private readonly string canonicalXri;

		/// <summary>
		/// Initializes a new instance of the <see cref="XriIdentifier"/> class.
		/// </summary>
		/// <param name="xri">The string value of the XRI.</param>
		internal XriIdentifier(string xri)
			: this(xri, false) {
			Contract.Requires<ArgumentException>(!String.IsNullOrEmpty(xri));
			Contract.Requires<FormatException>(IsValidXri(xri), OpenIdStrings.InvalidXri);
		}

		/// <summary>
		/// Initializes a new instance of the <see cref="XriIdentifier"/> class.
		/// </summary>
		/// <param name="xri">The XRI that this Identifier will represent.</param>
		/// <param name="requireSsl">
		/// If set to <c>true</c>, discovery and the initial authentication redirect will
		/// only succeed if it can be done entirely using SSL.
		/// </param>
		internal XriIdentifier(string xri, bool requireSsl)
			: base(xri, requireSsl) {
			Contract.Requires<ArgumentException>(!String.IsNullOrEmpty(xri));
			Contract.Requires<FormatException>(IsValidXri(xri), OpenIdStrings.InvalidXri);
			Contract.Assume(xri != null); // Proven by IsValidXri
			this.OriginalXri = xri;
			this.canonicalXri = CanonicalizeXri(xri);
		}

		/// <summary>
		/// Gets the original XRI supplied to the constructor.
		/// </summary>
		internal string OriginalXri { get; private set; }

		/// <summary>
		/// Gets the canonical form of the XRI string.
		/// </summary>
		internal string CanonicalXri {
			get {
				Contract.Ensures(Contract.Result<string>() != null);
				return this.canonicalXri;
			}
		}

		/// <summary>
		/// Tests equality between this XRI and another XRI.
		/// </summary>
		/// <param name="obj">The <see cref="T:System.Object"/> to compare with the current <see cref="T:System.Object"/>.</param>
		/// <returns>
		/// true if the specified <see cref="T:System.Object"/> is equal to the current <see cref="T:System.Object"/>; otherwise, false.
		/// </returns>
		/// <exception cref="T:System.NullReferenceException">
		/// The <paramref name="obj"/> parameter is null.
		/// </exception>
		public override bool Equals(object obj) {
			XriIdentifier other = obj as XriIdentifier;
			if (obj != null && other == null && Identifier.EqualityOnStrings) { // test hook to enable MockIdentifier comparison
				string objString = obj.ToString();
				ErrorUtilities.VerifyInternal(!string.IsNullOrEmpty(objString), "Identifier.ToString() returned a null or empty string.");
				other = Identifier.Parse(objString) as XriIdentifier;
			}
			if (other == null) {
				return false;
			}
			return this.CanonicalXri == other.CanonicalXri;
		}

		/// <summary>
		/// Returns the hash code of this XRI.
		/// </summary>
		/// <returns>
		/// A hash code for the current <see cref="T:System.Object"/>.
		/// </returns>
		public override int GetHashCode() {
			return this.CanonicalXri.GetHashCode();
		}

		/// <summary>
		/// Returns the canonical string form of the XRI.
		/// </summary>
		/// <returns>
		/// A <see cref="T:System.String"/> that represents the current <see cref="T:System.Object"/>.
		/// </returns>
		public override string ToString() {
			return this.CanonicalXri;
		}

		/// <summary>
		/// Tests whether a given string represents a valid XRI format.
		/// </summary>
		/// <param name="xri">The value to test for XRI validity.</param>
		/// <returns>
		/// 	<c>true</c> if the given string constitutes a valid XRI; otherwise, <c>false</c>.
		/// </returns>
		internal static bool IsValidXri(string xri) {
			Contract.Requires<ArgumentException>(!String.IsNullOrEmpty(xri));
			xri = xri.Trim();

			// TODO: better validation code here
			return xri.IndexOfAny(GlobalContextSymbols) == 0
				|| xri.StartsWith("(", StringComparison.Ordinal)
				|| xri.StartsWith(XriScheme, StringComparison.OrdinalIgnoreCase);
		}

		/// <summary>
<<<<<<< HEAD
		/// Performs discovery on the Identifier.
		/// </summary>
		/// <param name="requestHandler">The web request handler to use for discovery.</param>
		/// <returns>
		/// An initialized structure containing the discovered provider endpoint information.
		/// </returns>
		public override IEnumerable<ServiceEndpoint> Discover(IDirectWebRequestHandler requestHandler) {
			return this.DownloadXrds(requestHandler).CreateServiceEndpoints(this);
		}

		/// <summary>
		/// Performs discovery on THIS identifier, but generates <see cref="ServiceEndpoint"/>
		/// instances that treat another given identifier as the user-supplied identifier.
		/// </summary>
		/// <param name="requestHandler">The request handler to use in discovery.</param>
		/// <param name="userSuppliedIdentifier">The user supplied identifier, which may differ from this XRI instance due to multiple discovery steps.</param>
		/// <returns>A list of service endpoints offered for this identifier.</returns>
		internal IEnumerable<ServiceEndpoint> Discover(IDirectWebRequestHandler requestHandler, XriIdentifier userSuppliedIdentifier) {
			Contract.Requires<ArgumentNullException>(requestHandler != null);
			Contract.Requires<ArgumentNullException>(userSuppliedIdentifier != null);
			return this.DownloadXrds(requestHandler).CreateServiceEndpoints(userSuppliedIdentifier);
		}

		/// <summary>
=======
>>>>>>> 938cf40c
		/// Returns an <see cref="Identifier"/> that has no URI fragment.
		/// Quietly returns the original <see cref="Identifier"/> if it is not
		/// a <see cref="UriIdentifier"/> or no fragment exists.
		/// </summary>
		/// <returns>
		/// A new <see cref="Identifier"/> instance if there was a
		/// fragment to remove, otherwise this same instance..
		/// </returns>
		/// <remarks>
		/// XRI Identifiers never have a fragment part, and thus this method
		/// always returns this same instance.
		/// </remarks>
		internal override Identifier TrimFragment() {
			return this;
		}

		/// <summary>
		/// Converts a given identifier to its secure equivalent.
		/// UriIdentifiers originally created with an implied HTTP scheme change to HTTPS.
		/// Discovery is made to require SSL for the entire resolution process.
		/// </summary>
		/// <param name="secureIdentifier">The newly created secure identifier.
		/// If the conversion fails, <paramref name="secureIdentifier"/> retains
		/// <i>this</i> identifiers identity, but will never discover any endpoints.</param>
		/// <returns>
		/// True if the secure conversion was successful.
		/// False if the Identifier was originally created with an explicit HTTP scheme.
		/// </returns>
		[ContractVerification(false)] // bugs/limitations in CC static analysis
		internal override bool TryRequireSsl(out Identifier secureIdentifier) {
			secureIdentifier = IsDiscoverySecureEndToEnd ? this : new XriIdentifier(this, true);
			return true;
		}

		/// <summary>
		/// Takes any valid form of XRI string and returns the canonical form of the same XRI.
		/// </summary>
		/// <param name="xri">The xri to canonicalize.</param>
		/// <returns>The canonicalized form of the XRI.</returns>
		/// <remarks>The canonical form, per the OpenID spec, is no scheme and no whitespace on either end.</remarks>
		private static string CanonicalizeXri(string xri) {
			Contract.Requires<ArgumentNullException>(xri != null);
			Contract.Ensures(Contract.Result<string>() != null);
			xri = xri.Trim();
			if (xri.StartsWith(XriScheme, StringComparison.OrdinalIgnoreCase)) {
				Contract.Assume(XriScheme.Length <= xri.Length); // should be implied by StartsWith
				xri = xri.Substring(XriScheme.Length);
			}
			return xri;
		}

#if CONTRACTS_FULL
		/// <summary>
		/// Verifies conditions that should be true for any valid state of this object.
		/// </summary>
		[SuppressMessage("Microsoft.Performance", "CA1822:MarkMembersAsStatic", Justification = "Called by code contracts.")]
		[SuppressMessage("Microsoft.Performance", "CA1811:AvoidUncalledPrivateCode", Justification = "Called by code contracts.")]
		[ContractInvariantMethod]
		private void ObjectInvariant() {
			Contract.Invariant(this.canonicalXri != null);
		}
#endif
	}
}<|MERGE_RESOLUTION|>--- conflicted
+++ resolved
@@ -142,33 +142,6 @@
 		}
 
 		/// <summary>
-<<<<<<< HEAD
-		/// Performs discovery on the Identifier.
-		/// </summary>
-		/// <param name="requestHandler">The web request handler to use for discovery.</param>
-		/// <returns>
-		/// An initialized structure containing the discovered provider endpoint information.
-		/// </returns>
-		public override IEnumerable<ServiceEndpoint> Discover(IDirectWebRequestHandler requestHandler) {
-			return this.DownloadXrds(requestHandler).CreateServiceEndpoints(this);
-		}
-
-		/// <summary>
-		/// Performs discovery on THIS identifier, but generates <see cref="ServiceEndpoint"/>
-		/// instances that treat another given identifier as the user-supplied identifier.
-		/// </summary>
-		/// <param name="requestHandler">The request handler to use in discovery.</param>
-		/// <param name="userSuppliedIdentifier">The user supplied identifier, which may differ from this XRI instance due to multiple discovery steps.</param>
-		/// <returns>A list of service endpoints offered for this identifier.</returns>
-		internal IEnumerable<ServiceEndpoint> Discover(IDirectWebRequestHandler requestHandler, XriIdentifier userSuppliedIdentifier) {
-			Contract.Requires<ArgumentNullException>(requestHandler != null);
-			Contract.Requires<ArgumentNullException>(userSuppliedIdentifier != null);
-			return this.DownloadXrds(requestHandler).CreateServiceEndpoints(userSuppliedIdentifier);
-		}
-
-		/// <summary>
-=======
->>>>>>> 938cf40c
 		/// Returns an <see cref="Identifier"/> that has no URI fragment.
 		/// Quietly returns the original <see cref="Identifier"/> if it is not
 		/// a <see cref="UriIdentifier"/> or no fragment exists.
