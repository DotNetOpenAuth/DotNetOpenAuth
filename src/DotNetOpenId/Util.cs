using System;
using System.Collections.Generic;
using System.Collections.Specialized;
using System.Diagnostics;
using System.Globalization;
using System.Reflection;
using System.Text;
using System.Text.RegularExpressions;
<<<<<<< HEAD
using System.Net;
=======
using System.Web;
>>>>>>> bd832131

namespace DotNetOpenId {
	internal static class UriUtil {
		/// <summary>
		/// Concatenates a list of name-value pairs as key=value&amp;key=value,
		/// taking care to properly encode each key and value for URL
		/// transmission.  No ? is prefixed to the string.
		/// </summary>
		public static string CreateQueryString(IDictionary<string, string> args) {
			if (args == null) throw new ArgumentNullException("args");
			if (args.Count == 0) return string.Empty;
			StringBuilder sb = new StringBuilder(args.Count * 10);

			foreach (var p in args) {
				sb.Append(HttpUtility.UrlEncode(p.Key));
				sb.Append('=');
				sb.Append(HttpUtility.UrlEncode(p.Value));
				sb.Append('&');
			}
			sb.Length--; // remove trailing &

			return sb.ToString();
		}
		/// <summary>
		/// Concatenates a list of name-value pairs as key=value&amp;key=value,
		/// taking care to properly encode each key and value for URL
		/// transmission.  No ? is prefixed to the string.
		/// </summary>
		public static string CreateQueryString(NameValueCollection args) {
			return CreateQueryString(Util.NameValueCollectionToDictionary(args));
		}

		/// <summary>
		/// Adds a set of name-value pairs to the end of a given URL
		/// as part of the querystring piece.  Prefixes a ? or &amp; before
		/// first element as necessary.
		/// </summary>
		/// <param name="builder">The UriBuilder to add arguments to.</param>
		/// <param name="args">
		/// The arguments to add to the query.  
		/// If null, <paramref name="builder"/> is not changed.
		/// </param>
		public static void AppendQueryArgs(UriBuilder builder, IDictionary<string, string> args) {
			if (args != null && args.Count > 0) {
				StringBuilder sb = new StringBuilder(50 + args.Count * 10);
				if (!string.IsNullOrEmpty(builder.Query)) {
					sb.Append(builder.Query.Substring(1));
					sb.Append('&');
				}
				sb.Append(CreateQueryString(args));

				builder.Query = sb.ToString();
			}
		}

		/// <summary>
		/// Equivalent to UriBuilder.ToString() but omits port # if it may be implied.
		/// Equivalent to UriBuilder.Uri.ToString(), but doesn't throw an exception if the Host has a wildcard.
		/// </summary>
		public static string UriBuilderToStringWithImpliedPorts(UriBuilder builder) {
			Debug.Assert(builder != null);
			// We only check for implied ports on HTTP and HTTPS schemes since those
			// are the only ones supported by OpenID anyway.
			if ((builder.Port == 80 && string.Equals(builder.Scheme, "http", StringComparison.OrdinalIgnoreCase)) ||
				(builder.Port == 443 && string.Equals(builder.Scheme, "https", StringComparison.OrdinalIgnoreCase))) {
				// An implied port may be removed.
				string url = builder.ToString();
				// Be really careful to only remove the first :80 or :443 so we are guaranteed
				// we're removing only the port (and not something in the query string that 
				// looks like a port.
				return Regex.Replace(url, @"^(https?://[^:]+):\d+", m => m.Groups[1].Value, RegexOptions.IgnoreCase);
			} else {
				// The port must be explicitly given anyway.
				return builder.ToString();
			}
		}
	}

	internal static class Util {
		internal const string DefaultNamespace = "DotNetOpenId";

		public static string DotNetOpenIdVersion {
			get {
				string assemblyFullName = Assembly.GetExecutingAssembly().FullName;
				bool official = assemblyFullName.Contains("PublicKeyToken=2780ccd10d57b246");
				// We use InvariantCulture since this is used for logging.
				return string.Format(CultureInfo.InvariantCulture, "{0} ({1})", assemblyFullName, official ? "official" : "private");
			}
		}

		public static IDictionary<string, string> NameValueCollectionToDictionary(NameValueCollection nvc) {
			if (nvc == null) return null;
			var dict = new Dictionary<string, string>(nvc.Count);
			for (int i = 0; i < nvc.Count; i++) {
				string key = nvc.GetKey(i);
				string value = nvc.Get(i);
				// NameValueCollections allow for a null key.  Dictionary<TKey, TValue> does not.
				// We just skip a null key member.  It probably came from a query string that
				// started with "?&".  See Google Code Issue 81.
				if (key != null) {
					dict.Add(key, value);
				}
			}
			return dict;
		}
		public static NameValueCollection DictionaryToNameValueCollection(IDictionary<string, string> dict) {
			if (dict == null) return null;
			NameValueCollection nvc = new NameValueCollection(dict.Count);
			foreach (var pair in dict) {
				nvc.Add(pair.Key, pair.Value);
			}
			return nvc;
		}

		public static IDictionary<string, string> GetQueryFromContext() {
			if (HttpContext.Current == null) throw new InvalidOperationException(Strings.CurrentHttpContextRequired);
			var query = HttpContext.Current.Request.RequestType == "GET" ?
				HttpContext.Current.Request.QueryString : HttpContext.Current.Request.Form;
			return NameValueCollectionToDictionary(query);
		}
		/// <summary>
		/// Gets the original request URL, as seen from the browser before any URL rewrites on the server if any.
		/// Cookieless session directory (if applicable) is also included.
		/// </summary>
		internal static Uri GetRequestUrlFromContext() {
			HttpContext context = HttpContext.Current;
			if (context == null) throw new InvalidOperationException(Strings.CurrentHttpContextRequired);
			// We use Request.Url for the full path to the server, and modify it
			// with Request.RawUrl to capture both the cookieless session "directory" if it exists
			// and the original path in case URL rewriting is going on.  We don't want to be
			// fooled by URL rewriting because we're comparing the actual URL with what's in
			// the return_to parameter in some cases.
			return new Uri(context.Request.Url, context.Request.RawUrl);
			// Response.ApplyAppPathModifier(builder.Path) would have worked for the cookieless
			// session, but not the URL rewriting problem.
		}

		public static void ApplyHeadersToResponse(WebHeaderCollection headers, HttpResponse response) {
			if (headers == null) throw new ArgumentNullException("headers");
			if (response == null) throw new ArgumentNullException("response");
			foreach (string headerName in headers) {
				switch (headerName) {
					case "Content-Type":
						response.ContentType = headers[HttpResponseHeader.ContentType];
						break;
					// Add more special cases here as necessary.
					default:
						response.AddHeader(headerName, headers[headerName]);
						break;
				}
			}
		}

		public static string GetRequiredArg(IDictionary<string, string> query, string key) {
			if (query == null) throw new ArgumentNullException("query");
			if (key == null) throw new ArgumentNullException("key");
			string value;
			if (!query.TryGetValue(key, out value) || value.Length == 0)
				throw new OpenIdException(string.Format(CultureInfo.CurrentCulture,
					Strings.MissingOpenIdQueryParameter, key), query);
			return value;
		}
		public static string GetRequiredArgAllowEmptyValue(IDictionary<string, string> query, string key) {
			if (query == null) throw new ArgumentNullException("query");
			if (key == null) throw new ArgumentNullException("key");
			string value;
			if (!query.TryGetValue(key, out value))
				throw new OpenIdException(string.Format(CultureInfo.CurrentCulture,
					Strings.MissingOpenIdQueryParameter, key), query);
			return value;
		}
		public static string GetOptionalArg(IDictionary<string, string> query, string key) {
			if (query == null) throw new ArgumentNullException("query");
			if (key == null) throw new ArgumentNullException("key");
			string value;
			query.TryGetValue(key, out value);
			return value;
		}
		public static byte[] GetRequiredBase64Arg(IDictionary<string, string> query, string key) {
			string base64string = GetRequiredArg(query, key);
			try {
				return Convert.FromBase64String(base64string);
			} catch (FormatException) {
				throw new OpenIdException(string.Format(CultureInfo.CurrentCulture,
					Strings.InvalidOpenIdQueryParameterValueBadBase64,
					key, base64string), query);
			}
		}
		public static byte[] GetOptionalBase64Arg(IDictionary<string, string> query, string key) {
			string base64string = GetOptionalArg(query, key);
			if (base64string == null) return null;
			try {
				return Convert.FromBase64String(base64string);
			} catch (FormatException) {
				throw new OpenIdException(string.Format(CultureInfo.CurrentCulture,
					Strings.InvalidOpenIdQueryParameterValueBadBase64,
					key, base64string), query);
			}
		}
		public static Identifier GetRequiredIdentifierArg(IDictionary<string, string> query, string key) {
			try {
				return Util.GetRequiredArg(query, key);
			} catch (UriFormatException) {
				throw new OpenIdException(string.Format(CultureInfo.CurrentCulture,
					Strings.InvalidOpenIdQueryParameterValue, key,
					Util.GetRequiredArg(query, key), query));
			}
		}
		public static Uri GetRequiredUriArg(IDictionary<string, string> query, string key) {
			try {
				return new Uri(Util.GetRequiredArg(query, key));
			} catch (UriFormatException) {
				throw new OpenIdException(string.Format(CultureInfo.CurrentCulture,
					Strings.InvalidOpenIdQueryParameterValue, key,
					Util.GetRequiredArg(query, key), query));
			}
		}
		public static Realm GetOptionalRealmArg(IDictionary<string, string> query, string key) {
			try {
				string realm = Util.GetOptionalArg(query, key);
				// Take care to not return the empty string in case the RP
				// sent us realm= but didn't provide a value.
				return realm.Length > 0 ? realm : null;
			} catch (UriFormatException ex) {
				throw new OpenIdException(string.Format(CultureInfo.CurrentCulture,
					Strings.InvalidOpenIdQueryParameterValue, key,
					Util.GetOptionalArg(query, key)), null, query, ex);
			}
		}
		public static bool ArrayEquals<T>(T[] first, T[] second) {
			if (first == null) throw new ArgumentNullException("first");
			if (second == null) throw new ArgumentNullException("second");
			if (first.Length != second.Length) return false;
			for (int i = 0; i < first.Length; i++)
				if (!first[i].Equals(second[i])) return false;
			return true;
		}

		internal delegate R Func<T, R>(T t);
		/// <summary>
		/// Scans a list for matches with some element of the OpenID protocol,
		/// searching from newest to oldest protocol for the first and best match.
		/// </summary>
		/// <typeparam name="T">The type of element retrieved from the <see cref="Protocol"/> instance.</typeparam>
		/// <param name="elementOf">Takes a <see cref="Protocol"/> instance and returns an element of it.</param>
		/// <param name="list">The list to scan for matches.</param>
		/// <returns>The protocol with the element that matches some item in the list.</returns>
		internal static Protocol FindBestVersion<T>(Func<Protocol, T> elementOf, IEnumerable<T> list) {
			foreach (var protocol in Protocol.AllVersions) {
				foreach (var item in list) {
					if (item != null && item.Equals(elementOf(protocol)))
						return protocol;
				}
			}
			return null;
		}

		/// <summary>
		/// Prepares a dictionary for printing as a string.
		/// </summary>
		/// <remarks>
		/// The work isn't done until (and if) the 
		/// <see cref="Object.ToString"/> method is actually called, which makes it great
		/// for logging complex objects without being in a conditional block.
		/// </remarks>
		internal static object ToString<K, V>(IEnumerable<KeyValuePair<K, V>> pairs) {
			return new DelayedToString<IEnumerable<KeyValuePair<K, V>>>(pairs, p => {
				var dictionary = pairs as IDictionary<K, V>;
				StringBuilder sb = new StringBuilder(dictionary != null ? dictionary.Count * 40 : 200);
				foreach (var pair in pairs) {
					sb.AppendFormat("\t{0}: {1}{2}", pair.Key, pair.Value, Environment.NewLine);
				}
				return sb.ToString();
			});
		}

		private class DelayedToString<T> {
			public DelayedToString(T obj, Func<T, string> toString) {
				this.obj = obj;
				this.toString = toString;
			}
			T obj;
			Func<T, string> toString;
			public override string ToString() {
				return toString(obj);
			}
		}
	}
}
<|MERGE_RESOLUTION|>--- conflicted
+++ resolved
@@ -1,302 +1,299 @@
-using System;
-using System.Collections.Generic;
-using System.Collections.Specialized;
-using System.Diagnostics;
-using System.Globalization;
-using System.Reflection;
-using System.Text;
-using System.Text.RegularExpressions;
-<<<<<<< HEAD
-using System.Net;
-=======
-using System.Web;
->>>>>>> bd832131
-
-namespace DotNetOpenId {
-	internal static class UriUtil {
-		/// <summary>
-		/// Concatenates a list of name-value pairs as key=value&amp;key=value,
-		/// taking care to properly encode each key and value for URL
-		/// transmission.  No ? is prefixed to the string.
-		/// </summary>
-		public static string CreateQueryString(IDictionary<string, string> args) {
-			if (args == null) throw new ArgumentNullException("args");
-			if (args.Count == 0) return string.Empty;
-			StringBuilder sb = new StringBuilder(args.Count * 10);
-
-			foreach (var p in args) {
-				sb.Append(HttpUtility.UrlEncode(p.Key));
-				sb.Append('=');
-				sb.Append(HttpUtility.UrlEncode(p.Value));
-				sb.Append('&');
-			}
-			sb.Length--; // remove trailing &
-
-			return sb.ToString();
-		}
-		/// <summary>
-		/// Concatenates a list of name-value pairs as key=value&amp;key=value,
-		/// taking care to properly encode each key and value for URL
-		/// transmission.  No ? is prefixed to the string.
-		/// </summary>
-		public static string CreateQueryString(NameValueCollection args) {
-			return CreateQueryString(Util.NameValueCollectionToDictionary(args));
-		}
-
-		/// <summary>
-		/// Adds a set of name-value pairs to the end of a given URL
-		/// as part of the querystring piece.  Prefixes a ? or &amp; before
-		/// first element as necessary.
-		/// </summary>
-		/// <param name="builder">The UriBuilder to add arguments to.</param>
-		/// <param name="args">
-		/// The arguments to add to the query.  
-		/// If null, <paramref name="builder"/> is not changed.
-		/// </param>
-		public static void AppendQueryArgs(UriBuilder builder, IDictionary<string, string> args) {
-			if (args != null && args.Count > 0) {
-				StringBuilder sb = new StringBuilder(50 + args.Count * 10);
-				if (!string.IsNullOrEmpty(builder.Query)) {
-					sb.Append(builder.Query.Substring(1));
-					sb.Append('&');
-				}
-				sb.Append(CreateQueryString(args));
-
-				builder.Query = sb.ToString();
-			}
-		}
-
-		/// <summary>
-		/// Equivalent to UriBuilder.ToString() but omits port # if it may be implied.
-		/// Equivalent to UriBuilder.Uri.ToString(), but doesn't throw an exception if the Host has a wildcard.
-		/// </summary>
-		public static string UriBuilderToStringWithImpliedPorts(UriBuilder builder) {
-			Debug.Assert(builder != null);
-			// We only check for implied ports on HTTP and HTTPS schemes since those
-			// are the only ones supported by OpenID anyway.
-			if ((builder.Port == 80 && string.Equals(builder.Scheme, "http", StringComparison.OrdinalIgnoreCase)) ||
-				(builder.Port == 443 && string.Equals(builder.Scheme, "https", StringComparison.OrdinalIgnoreCase))) {
-				// An implied port may be removed.
-				string url = builder.ToString();
-				// Be really careful to only remove the first :80 or :443 so we are guaranteed
-				// we're removing only the port (and not something in the query string that 
-				// looks like a port.
-				return Regex.Replace(url, @"^(https?://[^:]+):\d+", m => m.Groups[1].Value, RegexOptions.IgnoreCase);
-			} else {
-				// The port must be explicitly given anyway.
-				return builder.ToString();
-			}
-		}
-	}
-
-	internal static class Util {
-		internal const string DefaultNamespace = "DotNetOpenId";
-
-		public static string DotNetOpenIdVersion {
-			get {
-				string assemblyFullName = Assembly.GetExecutingAssembly().FullName;
-				bool official = assemblyFullName.Contains("PublicKeyToken=2780ccd10d57b246");
-				// We use InvariantCulture since this is used for logging.
-				return string.Format(CultureInfo.InvariantCulture, "{0} ({1})", assemblyFullName, official ? "official" : "private");
-			}
-		}
-
-		public static IDictionary<string, string> NameValueCollectionToDictionary(NameValueCollection nvc) {
-			if (nvc == null) return null;
-			var dict = new Dictionary<string, string>(nvc.Count);
-			for (int i = 0; i < nvc.Count; i++) {
-				string key = nvc.GetKey(i);
-				string value = nvc.Get(i);
-				// NameValueCollections allow for a null key.  Dictionary<TKey, TValue> does not.
-				// We just skip a null key member.  It probably came from a query string that
-				// started with "?&".  See Google Code Issue 81.
-				if (key != null) {
-					dict.Add(key, value);
-				}
-			}
-			return dict;
-		}
-		public static NameValueCollection DictionaryToNameValueCollection(IDictionary<string, string> dict) {
-			if (dict == null) return null;
-			NameValueCollection nvc = new NameValueCollection(dict.Count);
-			foreach (var pair in dict) {
-				nvc.Add(pair.Key, pair.Value);
-			}
-			return nvc;
-		}
-
-		public static IDictionary<string, string> GetQueryFromContext() {
-			if (HttpContext.Current == null) throw new InvalidOperationException(Strings.CurrentHttpContextRequired);
-			var query = HttpContext.Current.Request.RequestType == "GET" ?
-				HttpContext.Current.Request.QueryString : HttpContext.Current.Request.Form;
-			return NameValueCollectionToDictionary(query);
-		}
-		/// <summary>
-		/// Gets the original request URL, as seen from the browser before any URL rewrites on the server if any.
-		/// Cookieless session directory (if applicable) is also included.
-		/// </summary>
-		internal static Uri GetRequestUrlFromContext() {
-			HttpContext context = HttpContext.Current;
-			if (context == null) throw new InvalidOperationException(Strings.CurrentHttpContextRequired);
-			// We use Request.Url for the full path to the server, and modify it
-			// with Request.RawUrl to capture both the cookieless session "directory" if it exists
-			// and the original path in case URL rewriting is going on.  We don't want to be
-			// fooled by URL rewriting because we're comparing the actual URL with what's in
-			// the return_to parameter in some cases.
-			return new Uri(context.Request.Url, context.Request.RawUrl);
-			// Response.ApplyAppPathModifier(builder.Path) would have worked for the cookieless
-			// session, but not the URL rewriting problem.
-		}
-
-		public static void ApplyHeadersToResponse(WebHeaderCollection headers, HttpResponse response) {
-			if (headers == null) throw new ArgumentNullException("headers");
-			if (response == null) throw new ArgumentNullException("response");
-			foreach (string headerName in headers) {
-				switch (headerName) {
-					case "Content-Type":
-						response.ContentType = headers[HttpResponseHeader.ContentType];
-						break;
-					// Add more special cases here as necessary.
-					default:
-						response.AddHeader(headerName, headers[headerName]);
-						break;
-				}
-			}
-		}
-
-		public static string GetRequiredArg(IDictionary<string, string> query, string key) {
-			if (query == null) throw new ArgumentNullException("query");
-			if (key == null) throw new ArgumentNullException("key");
-			string value;
-			if (!query.TryGetValue(key, out value) || value.Length == 0)
-				throw new OpenIdException(string.Format(CultureInfo.CurrentCulture,
-					Strings.MissingOpenIdQueryParameter, key), query);
-			return value;
-		}
-		public static string GetRequiredArgAllowEmptyValue(IDictionary<string, string> query, string key) {
-			if (query == null) throw new ArgumentNullException("query");
-			if (key == null) throw new ArgumentNullException("key");
-			string value;
-			if (!query.TryGetValue(key, out value))
-				throw new OpenIdException(string.Format(CultureInfo.CurrentCulture,
-					Strings.MissingOpenIdQueryParameter, key), query);
-			return value;
-		}
-		public static string GetOptionalArg(IDictionary<string, string> query, string key) {
-			if (query == null) throw new ArgumentNullException("query");
-			if (key == null) throw new ArgumentNullException("key");
-			string value;
-			query.TryGetValue(key, out value);
-			return value;
-		}
-		public static byte[] GetRequiredBase64Arg(IDictionary<string, string> query, string key) {
-			string base64string = GetRequiredArg(query, key);
-			try {
-				return Convert.FromBase64String(base64string);
-			} catch (FormatException) {
-				throw new OpenIdException(string.Format(CultureInfo.CurrentCulture,
-					Strings.InvalidOpenIdQueryParameterValueBadBase64,
-					key, base64string), query);
-			}
-		}
-		public static byte[] GetOptionalBase64Arg(IDictionary<string, string> query, string key) {
-			string base64string = GetOptionalArg(query, key);
-			if (base64string == null) return null;
-			try {
-				return Convert.FromBase64String(base64string);
-			} catch (FormatException) {
-				throw new OpenIdException(string.Format(CultureInfo.CurrentCulture,
-					Strings.InvalidOpenIdQueryParameterValueBadBase64,
-					key, base64string), query);
-			}
-		}
-		public static Identifier GetRequiredIdentifierArg(IDictionary<string, string> query, string key) {
-			try {
-				return Util.GetRequiredArg(query, key);
-			} catch (UriFormatException) {
-				throw new OpenIdException(string.Format(CultureInfo.CurrentCulture,
-					Strings.InvalidOpenIdQueryParameterValue, key,
-					Util.GetRequiredArg(query, key), query));
-			}
-		}
-		public static Uri GetRequiredUriArg(IDictionary<string, string> query, string key) {
-			try {
-				return new Uri(Util.GetRequiredArg(query, key));
-			} catch (UriFormatException) {
-				throw new OpenIdException(string.Format(CultureInfo.CurrentCulture,
-					Strings.InvalidOpenIdQueryParameterValue, key,
-					Util.GetRequiredArg(query, key), query));
-			}
-		}
-		public static Realm GetOptionalRealmArg(IDictionary<string, string> query, string key) {
-			try {
-				string realm = Util.GetOptionalArg(query, key);
-				// Take care to not return the empty string in case the RP
-				// sent us realm= but didn't provide a value.
-				return realm.Length > 0 ? realm : null;
-			} catch (UriFormatException ex) {
-				throw new OpenIdException(string.Format(CultureInfo.CurrentCulture,
-					Strings.InvalidOpenIdQueryParameterValue, key,
-					Util.GetOptionalArg(query, key)), null, query, ex);
-			}
-		}
-		public static bool ArrayEquals<T>(T[] first, T[] second) {
-			if (first == null) throw new ArgumentNullException("first");
-			if (second == null) throw new ArgumentNullException("second");
-			if (first.Length != second.Length) return false;
-			for (int i = 0; i < first.Length; i++)
-				if (!first[i].Equals(second[i])) return false;
-			return true;
-		}
-
-		internal delegate R Func<T, R>(T t);
-		/// <summary>
-		/// Scans a list for matches with some element of the OpenID protocol,
-		/// searching from newest to oldest protocol for the first and best match.
-		/// </summary>
-		/// <typeparam name="T">The type of element retrieved from the <see cref="Protocol"/> instance.</typeparam>
-		/// <param name="elementOf">Takes a <see cref="Protocol"/> instance and returns an element of it.</param>
-		/// <param name="list">The list to scan for matches.</param>
-		/// <returns>The protocol with the element that matches some item in the list.</returns>
-		internal static Protocol FindBestVersion<T>(Func<Protocol, T> elementOf, IEnumerable<T> list) {
-			foreach (var protocol in Protocol.AllVersions) {
-				foreach (var item in list) {
-					if (item != null && item.Equals(elementOf(protocol)))
-						return protocol;
-				}
-			}
-			return null;
-		}
-
-		/// <summary>
-		/// Prepares a dictionary for printing as a string.
-		/// </summary>
-		/// <remarks>
-		/// The work isn't done until (and if) the 
-		/// <see cref="Object.ToString"/> method is actually called, which makes it great
-		/// for logging complex objects without being in a conditional block.
-		/// </remarks>
-		internal static object ToString<K, V>(IEnumerable<KeyValuePair<K, V>> pairs) {
-			return new DelayedToString<IEnumerable<KeyValuePair<K, V>>>(pairs, p => {
-				var dictionary = pairs as IDictionary<K, V>;
-				StringBuilder sb = new StringBuilder(dictionary != null ? dictionary.Count * 40 : 200);
-				foreach (var pair in pairs) {
-					sb.AppendFormat("\t{0}: {1}{2}", pair.Key, pair.Value, Environment.NewLine);
-				}
-				return sb.ToString();
-			});
-		}
-
-		private class DelayedToString<T> {
-			public DelayedToString(T obj, Func<T, string> toString) {
-				this.obj = obj;
-				this.toString = toString;
-			}
-			T obj;
-			Func<T, string> toString;
-			public override string ToString() {
-				return toString(obj);
-			}
-		}
-	}
-}
+using System;
+using System.Collections.Generic;
+using System.Collections.Specialized;
+using System.Diagnostics;
+using System.Globalization;
+using System.Net;
+using System.Reflection;
+using System.Text;
+using System.Text.RegularExpressions;
+using System.Web;
+
+namespace DotNetOpenId {
+	internal static class UriUtil {
+		/// <summary>
+		/// Concatenates a list of name-value pairs as key=value&amp;key=value,
+		/// taking care to properly encode each key and value for URL
+		/// transmission.  No ? is prefixed to the string.
+		/// </summary>
+		public static string CreateQueryString(IDictionary<string, string> args) {
+			if (args == null) throw new ArgumentNullException("args");
+			if (args.Count == 0) return string.Empty;
+			StringBuilder sb = new StringBuilder(args.Count * 10);
+
+			foreach (var p in args) {
+				sb.Append(HttpUtility.UrlEncode(p.Key));
+				sb.Append('=');
+				sb.Append(HttpUtility.UrlEncode(p.Value));
+				sb.Append('&');
+			}
+			sb.Length--; // remove trailing &
+
+			return sb.ToString();
+		}
+		/// <summary>
+		/// Concatenates a list of name-value pairs as key=value&amp;key=value,
+		/// taking care to properly encode each key and value for URL
+		/// transmission.  No ? is prefixed to the string.
+		/// </summary>
+		public static string CreateQueryString(NameValueCollection args) {
+			return CreateQueryString(Util.NameValueCollectionToDictionary(args));
+		}
+
+		/// <summary>
+		/// Adds a set of name-value pairs to the end of a given URL
+		/// as part of the querystring piece.  Prefixes a ? or &amp; before
+		/// first element as necessary.
+		/// </summary>
+		/// <param name="builder">The UriBuilder to add arguments to.</param>
+		/// <param name="args">
+		/// The arguments to add to the query.  
+		/// If null, <paramref name="builder"/> is not changed.
+		/// </param>
+		public static void AppendQueryArgs(UriBuilder builder, IDictionary<string, string> args) {
+			if (args != null && args.Count > 0) {
+				StringBuilder sb = new StringBuilder(50 + args.Count * 10);
+				if (!string.IsNullOrEmpty(builder.Query)) {
+					sb.Append(builder.Query.Substring(1));
+					sb.Append('&');
+				}
+				sb.Append(CreateQueryString(args));
+
+				builder.Query = sb.ToString();
+			}
+		}
+
+		/// <summary>
+		/// Equivalent to UriBuilder.ToString() but omits port # if it may be implied.
+		/// Equivalent to UriBuilder.Uri.ToString(), but doesn't throw an exception if the Host has a wildcard.
+		/// </summary>
+		public static string UriBuilderToStringWithImpliedPorts(UriBuilder builder) {
+			Debug.Assert(builder != null);
+			// We only check for implied ports on HTTP and HTTPS schemes since those
+			// are the only ones supported by OpenID anyway.
+			if ((builder.Port == 80 && string.Equals(builder.Scheme, "http", StringComparison.OrdinalIgnoreCase)) ||
+				(builder.Port == 443 && string.Equals(builder.Scheme, "https", StringComparison.OrdinalIgnoreCase))) {
+				// An implied port may be removed.
+				string url = builder.ToString();
+				// Be really careful to only remove the first :80 or :443 so we are guaranteed
+				// we're removing only the port (and not something in the query string that 
+				// looks like a port.
+				return Regex.Replace(url, @"^(https?://[^:]+):\d+", m => m.Groups[1].Value, RegexOptions.IgnoreCase);
+			} else {
+				// The port must be explicitly given anyway.
+				return builder.ToString();
+			}
+		}
+	}
+
+	internal static class Util {
+		internal const string DefaultNamespace = "DotNetOpenId";
+
+		public static string DotNetOpenIdVersion {
+			get {
+				string assemblyFullName = Assembly.GetExecutingAssembly().FullName;
+				bool official = assemblyFullName.Contains("PublicKeyToken=2780ccd10d57b246");
+				// We use InvariantCulture since this is used for logging.
+				return string.Format(CultureInfo.InvariantCulture, "{0} ({1})", assemblyFullName, official ? "official" : "private");
+			}
+		}
+
+		public static IDictionary<string, string> NameValueCollectionToDictionary(NameValueCollection nvc) {
+			if (nvc == null) return null;
+			var dict = new Dictionary<string, string>(nvc.Count);
+			for (int i = 0; i < nvc.Count; i++) {
+				string key = nvc.GetKey(i);
+				string value = nvc.Get(i);
+				// NameValueCollections allow for a null key.  Dictionary<TKey, TValue> does not.
+				// We just skip a null key member.  It probably came from a query string that
+				// started with "?&".  See Google Code Issue 81.
+				if (key != null) {
+					dict.Add(key, value);
+				}
+			}
+			return dict;
+		}
+		public static NameValueCollection DictionaryToNameValueCollection(IDictionary<string, string> dict) {
+			if (dict == null) return null;
+			NameValueCollection nvc = new NameValueCollection(dict.Count);
+			foreach (var pair in dict) {
+				nvc.Add(pair.Key, pair.Value);
+			}
+			return nvc;
+		}
+
+		public static IDictionary<string, string> GetQueryFromContext() {
+			if (HttpContext.Current == null) throw new InvalidOperationException(Strings.CurrentHttpContextRequired);
+			var query = HttpContext.Current.Request.RequestType == "GET" ?
+				HttpContext.Current.Request.QueryString : HttpContext.Current.Request.Form;
+			return NameValueCollectionToDictionary(query);
+		}
+		/// <summary>
+		/// Gets the original request URL, as seen from the browser before any URL rewrites on the server if any.
+		/// Cookieless session directory (if applicable) is also included.
+		/// </summary>
+		internal static Uri GetRequestUrlFromContext() {
+			HttpContext context = HttpContext.Current;
+			if (context == null) throw new InvalidOperationException(Strings.CurrentHttpContextRequired);
+			// We use Request.Url for the full path to the server, and modify it
+			// with Request.RawUrl to capture both the cookieless session "directory" if it exists
+			// and the original path in case URL rewriting is going on.  We don't want to be
+			// fooled by URL rewriting because we're comparing the actual URL with what's in
+			// the return_to parameter in some cases.
+			return new Uri(context.Request.Url, context.Request.RawUrl);
+			// Response.ApplyAppPathModifier(builder.Path) would have worked for the cookieless
+			// session, but not the URL rewriting problem.
+		}
+
+		public static void ApplyHeadersToResponse(WebHeaderCollection headers, HttpResponse response) {
+			if (headers == null) throw new ArgumentNullException("headers");
+			if (response == null) throw new ArgumentNullException("response");
+			foreach (string headerName in headers) {
+				switch (headerName) {
+					case "Content-Type":
+						response.ContentType = headers[HttpResponseHeader.ContentType];
+						break;
+					// Add more special cases here as necessary.
+					default:
+						response.AddHeader(headerName, headers[headerName]);
+						break;
+				}
+			}
+		}
+
+		public static string GetRequiredArg(IDictionary<string, string> query, string key) {
+			if (query == null) throw new ArgumentNullException("query");
+			if (key == null) throw new ArgumentNullException("key");
+			string value;
+			if (!query.TryGetValue(key, out value) || value.Length == 0)
+				throw new OpenIdException(string.Format(CultureInfo.CurrentCulture,
+					Strings.MissingOpenIdQueryParameter, key), query);
+			return value;
+		}
+		public static string GetRequiredArgAllowEmptyValue(IDictionary<string, string> query, string key) {
+			if (query == null) throw new ArgumentNullException("query");
+			if (key == null) throw new ArgumentNullException("key");
+			string value;
+			if (!query.TryGetValue(key, out value))
+				throw new OpenIdException(string.Format(CultureInfo.CurrentCulture,
+					Strings.MissingOpenIdQueryParameter, key), query);
+			return value;
+		}
+		public static string GetOptionalArg(IDictionary<string, string> query, string key) {
+			if (query == null) throw new ArgumentNullException("query");
+			if (key == null) throw new ArgumentNullException("key");
+			string value;
+			query.TryGetValue(key, out value);
+			return value;
+		}
+		public static byte[] GetRequiredBase64Arg(IDictionary<string, string> query, string key) {
+			string base64string = GetRequiredArg(query, key);
+			try {
+				return Convert.FromBase64String(base64string);
+			} catch (FormatException) {
+				throw new OpenIdException(string.Format(CultureInfo.CurrentCulture,
+					Strings.InvalidOpenIdQueryParameterValueBadBase64,
+					key, base64string), query);
+			}
+		}
+		public static byte[] GetOptionalBase64Arg(IDictionary<string, string> query, string key) {
+			string base64string = GetOptionalArg(query, key);
+			if (base64string == null) return null;
+			try {
+				return Convert.FromBase64String(base64string);
+			} catch (FormatException) {
+				throw new OpenIdException(string.Format(CultureInfo.CurrentCulture,
+					Strings.InvalidOpenIdQueryParameterValueBadBase64,
+					key, base64string), query);
+			}
+		}
+		public static Identifier GetRequiredIdentifierArg(IDictionary<string, string> query, string key) {
+			try {
+				return Util.GetRequiredArg(query, key);
+			} catch (UriFormatException) {
+				throw new OpenIdException(string.Format(CultureInfo.CurrentCulture,
+					Strings.InvalidOpenIdQueryParameterValue, key,
+					Util.GetRequiredArg(query, key), query));
+			}
+		}
+		public static Uri GetRequiredUriArg(IDictionary<string, string> query, string key) {
+			try {
+				return new Uri(Util.GetRequiredArg(query, key));
+			} catch (UriFormatException) {
+				throw new OpenIdException(string.Format(CultureInfo.CurrentCulture,
+					Strings.InvalidOpenIdQueryParameterValue, key,
+					Util.GetRequiredArg(query, key), query));
+			}
+		}
+		public static Realm GetOptionalRealmArg(IDictionary<string, string> query, string key) {
+			try {
+				string realm = Util.GetOptionalArg(query, key);
+				// Take care to not return the empty string in case the RP
+				// sent us realm= but didn't provide a value.
+				return realm.Length > 0 ? realm : null;
+			} catch (UriFormatException ex) {
+				throw new OpenIdException(string.Format(CultureInfo.CurrentCulture,
+					Strings.InvalidOpenIdQueryParameterValue, key,
+					Util.GetOptionalArg(query, key)), null, query, ex);
+			}
+		}
+		public static bool ArrayEquals<T>(T[] first, T[] second) {
+			if (first == null) throw new ArgumentNullException("first");
+			if (second == null) throw new ArgumentNullException("second");
+			if (first.Length != second.Length) return false;
+			for (int i = 0; i < first.Length; i++)
+				if (!first[i].Equals(second[i])) return false;
+			return true;
+		}
+
+		internal delegate R Func<T, R>(T t);
+		/// <summary>
+		/// Scans a list for matches with some element of the OpenID protocol,
+		/// searching from newest to oldest protocol for the first and best match.
+		/// </summary>
+		/// <typeparam name="T">The type of element retrieved from the <see cref="Protocol"/> instance.</typeparam>
+		/// <param name="elementOf">Takes a <see cref="Protocol"/> instance and returns an element of it.</param>
+		/// <param name="list">The list to scan for matches.</param>
+		/// <returns>The protocol with the element that matches some item in the list.</returns>
+		internal static Protocol FindBestVersion<T>(Func<Protocol, T> elementOf, IEnumerable<T> list) {
+			foreach (var protocol in Protocol.AllVersions) {
+				foreach (var item in list) {
+					if (item != null && item.Equals(elementOf(protocol)))
+						return protocol;
+				}
+			}
+			return null;
+		}
+
+		/// <summary>
+		/// Prepares a dictionary for printing as a string.
+		/// </summary>
+		/// <remarks>
+		/// The work isn't done until (and if) the 
+		/// <see cref="Object.ToString"/> method is actually called, which makes it great
+		/// for logging complex objects without being in a conditional block.
+		/// </remarks>
+		internal static object ToString<K, V>(IEnumerable<KeyValuePair<K, V>> pairs) {
+			return new DelayedToString<IEnumerable<KeyValuePair<K, V>>>(pairs, p => {
+				var dictionary = pairs as IDictionary<K, V>;
+				StringBuilder sb = new StringBuilder(dictionary != null ? dictionary.Count * 40 : 200);
+				foreach (var pair in pairs) {
+					sb.AppendFormat("\t{0}: {1}{2}", pair.Key, pair.Value, Environment.NewLine);
+				}
+				return sb.ToString();
+			});
+		}
+
+		private class DelayedToString<T> {
+			public DelayedToString(T obj, Func<T, string> toString) {
+				this.obj = obj;
+				this.toString = toString;
+			}
+			T obj;
+			Func<T, string> toString;
+			public override string ToString() {
+				return toString(obj);
+			}
+		}
+	}
+}