--- conflicted
+++ resolved
@@ -1,62 +1,58 @@
-﻿using System;
-using System.Collections.Generic;
-using System.Text;
-
-namespace DotNetOpenId {
-	/// <summary>
-	/// Security settings that may be applicable to both relying parties and providers.
-	/// </summary>
-	public class SecuritySettings {
-		internal SecuritySettings(bool isProvider) {
-			if (isProvider) {
-				maximumHashBitLength = maximumHashBitLengthOPDefault;
-			}
-		}
-
-<<<<<<< HEAD
-		internal const int minimumHashBitLengthDefault = 120;
-		int minimumHashBitLength = minimumHashBitLengthDefault;
-=======
-		int minimumHashBitLength = 160;
->>>>>>> e1322168
-		/// <summary>
-		/// Gets/sets the minimum hash length (in bits) allowed to be used in an <see cref="Association"/>
-		/// with the remote party.  The default is 160.
-		/// </summary>
-		/// <remarks>
-		/// SHA-1 (160 bits) has been broken.  The minimum secure hash length is now 256 bits.
-		/// The default is still a 160 bit minimum to allow interop with common remote parties,
-		/// such as Yahoo! that only supports 160 bits.  
-		/// For sites that require high security such as to store bank account information and 
-		/// health records, 256 is the recommended value.
-		/// </remarks>
-		public int MinimumHashBitLength {
-			get { return minimumHashBitLength; }
-			set { minimumHashBitLength = value; }
-		}
-		internal const int maximumHashBitLengthRPDefault = 256;
-		internal const int maximumHashBitLengthOPDefault = 512;
-		int maximumHashBitLength = maximumHashBitLengthRPDefault;
-		/// <summary>
-		/// Gets/sets the maximum hash length (in bits) allowed to be used in an <see cref="Association"/>
-		/// with the remote party.  The default is 256 for relying parties and 512 for providers.
-		/// </summary>
-		/// <remarks>
-		/// The longer the bit length, the more secure the identities of your visitors are.
-		/// Setting a value higher than 256 on a relying party site may reduce performance
-		/// as many association requests will be denied, causing secondary requests or even
-		/// authentication failures.
-		/// Setting a value higher than 256 on a provider increases security where possible
-		/// without these side-effects.
-		/// </remarks>
-		public int MaximumHashBitLength {
-			get { return maximumHashBitLength; }
-			set { maximumHashBitLength = value; }
-		}
-
-		internal bool IsAssociationInPermittedRange(Protocol protocol, string associationType) {
-			int lengthInBits = HmacShaAssociation.GetSecretLength(protocol, associationType) * 8;
-			return lengthInBits >= MinimumHashBitLength && lengthInBits <= MaximumHashBitLength;
-		}
-	}
-}
+﻿using System;
+using System.Collections.Generic;
+using System.Text;
+
+namespace DotNetOpenId {
+	/// <summary>
+	/// Security settings that may be applicable to both relying parties and providers.
+	/// </summary>
+	public class SecuritySettings {
+		internal SecuritySettings(bool isProvider) {
+			if (isProvider) {
+				maximumHashBitLength = maximumHashBitLengthOPDefault;
+			}
+		}
+
+		internal const int minimumHashBitLengthDefault = 160;
+		int minimumHashBitLength = minimumHashBitLengthDefault;
+		/// <summary>
+		/// Gets/sets the minimum hash length (in bits) allowed to be used in an <see cref="Association"/>
+		/// with the remote party.  The default is 160.
+		/// </summary>
+		/// <remarks>
+		/// SHA-1 (160 bits) has been broken.  The minimum secure hash length is now 256 bits.
+		/// The default is still a 160 bit minimum to allow interop with common remote parties,
+		/// such as Yahoo! that only supports 160 bits.  
+		/// For sites that require high security such as to store bank account information and 
+		/// health records, 256 is the recommended value.
+		/// </remarks>
+		public int MinimumHashBitLength {
+			get { return minimumHashBitLength; }
+			set { minimumHashBitLength = value; }
+		}
+		internal const int maximumHashBitLengthRPDefault = 256;
+		internal const int maximumHashBitLengthOPDefault = 512;
+		int maximumHashBitLength = maximumHashBitLengthRPDefault;
+		/// <summary>
+		/// Gets/sets the maximum hash length (in bits) allowed to be used in an <see cref="Association"/>
+		/// with the remote party.  The default is 256 for relying parties and 512 for providers.
+		/// </summary>
+		/// <remarks>
+		/// The longer the bit length, the more secure the identities of your visitors are.
+		/// Setting a value higher than 256 on a relying party site may reduce performance
+		/// as many association requests will be denied, causing secondary requests or even
+		/// authentication failures.
+		/// Setting a value higher than 256 on a provider increases security where possible
+		/// without these side-effects.
+		/// </remarks>
+		public int MaximumHashBitLength {
+			get { return maximumHashBitLength; }
+			set { maximumHashBitLength = value; }
+		}
+
+		internal bool IsAssociationInPermittedRange(Protocol protocol, string associationType) {
+			int lengthInBits = HmacShaAssociation.GetSecretLength(protocol, associationType) * 8;
+			return lengthInBits >= MinimumHashBitLength && lengthInBits <= MaximumHashBitLength;
+		}
+	}
+}