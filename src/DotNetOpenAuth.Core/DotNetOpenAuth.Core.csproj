--- conflicted
+++ resolved
@@ -89,12 +89,7 @@
     <Compile Include="IEmbeddedResourceRetrieval.cs" />
     <Compile Include="LoggerFactory.cs" />
     <Compile Include="Loggers\Log4NetLogger.cs" />
-<<<<<<< HEAD
-=======
     <Compile Include="Loggers\NLogLogger.cs" />
-    <Compile Include="Loggers\NoOpLogger.cs" />
-    <Compile Include="Loggers\TraceLogger.cs" />
->>>>>>> e4c74682
     <Compile Include="Properties\AssemblyInfo.cs" />
     <Compile Include="Messaging\ReadOnlyDictionary.cs" />
     <Compile Include="Reporting.cs" />
