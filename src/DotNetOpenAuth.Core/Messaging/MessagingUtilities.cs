﻿//-----------------------------------------------------------------------
// <copyright file="MessagingUtilities.cs" company="Outercurve Foundation">
//     Copyright (c) Outercurve Foundation. All rights reserved.
// </copyright>
//-----------------------------------------------------------------------

namespace DotNetOpenAuth.Messaging {
	using System;
	using System.Collections.Generic;
	using System.Collections.Specialized;
	using System.Diagnostics.CodeAnalysis;
	using System.Diagnostics.Contracts;
	using System.Globalization;
	using System.IO;
	using System.IO.Compression;
	using System.Linq;
	using System.Net;
	using System.Net.Mime;
	using System.Runtime.Serialization.Json;
	using System.Security;
	using System.Security.Cryptography;
	using System.Text;
	using System.Web;
	using System.Web.Mvc;
	using System.Xml;
	using DotNetOpenAuth.Messaging.Bindings;
	using DotNetOpenAuth.Messaging.Reflection;

	/// <summary>
	/// A grab-bag of utility methods useful for the channel stack of the protocol.
	/// </summary>
	[SuppressMessage("Microsoft.Maintainability", "CA1506:AvoidExcessiveClassCoupling", Justification = "Utility class touches lots of surface area")]
	public static class MessagingUtilities {
		/// <summary>
		/// The cryptographically strong random data generator used for creating secrets.
		/// </summary>
		/// <remarks>The random number generator is thread-safe.</remarks>
		internal static readonly RandomNumberGenerator CryptoRandomDataGenerator = new RNGCryptoServiceProvider();

		/// <summary>
		/// A pseudo-random data generator (NOT cryptographically strong random data)
		/// </summary>
		internal static readonly Random NonCryptoRandomDataGenerator = new Random();

		/// <summary>
		/// The uppercase alphabet.
		/// </summary>
		internal const string UppercaseLetters = "ABCDEFGHIJKLMNOPQRSTUVWXYZ";

		/// <summary>
		/// The lowercase alphabet.
		/// </summary>
		internal const string LowercaseLetters = "abcdefghijklmnopqrstuvwxyz";

		/// <summary>
		/// The set of base 10 digits.
		/// </summary>
		internal const string Digits = "0123456789";

		/// <summary>
		/// The set of digits and alphabetic letters (upper and lowercase).
		/// </summary>
		internal const string AlphaNumeric = UppercaseLetters + LowercaseLetters + Digits;

		/// <summary>
		/// All the characters that are allowed for use as a base64 encoding character.
		/// </summary>
		internal const string Base64Characters = AlphaNumeric + "+" + "/";

		/// <summary>
		/// All the characters that are allowed for use as a base64 encoding character
		/// in the "web safe" context.
		/// </summary>
		internal const string Base64WebSafeCharacters = AlphaNumeric + "-" + "_";

		/// <summary>
		/// The set of digits, and alphabetic letters (upper and lowercase) that are clearly
		/// visually distinguishable.
		/// </summary>
		internal const string AlphaNumericNoLookAlikes = "23456789abcdefghjkmnpqrstwxyzABCDEFGHJKMNPQRSTWXYZ";

		/// <summary>
		/// The length of private symmetric secret handles.
		/// </summary>
		/// <remarks>
		/// This value needn't be high, as we only expect to have a small handful of unexpired secrets at a time,
		/// and handle recycling is permissible.
		/// </remarks>
		private const int SymmetricSecretHandleLength = 4;

		/// <summary>
		/// The default lifetime of a private secret.
		/// </summary>
		private static readonly TimeSpan SymmetricSecretKeyLifespan = Configuration.DotNetOpenAuthSection.Messaging.PrivateSecretMaximumAge;

		/// <summary>
		/// A character array containing just the = character.
		/// </summary>
		private static readonly char[] EqualsArray = new char[] { '=' };

		/// <summary>
		/// A character array containing just the , character.
		/// </summary>
		private static readonly char[] CommaArray = new char[] { ',' };

		/// <summary>
		/// A character array containing just the " character.
		/// </summary>
		private static readonly char[] QuoteArray = new char[] { '"' };

		/// <summary>
		/// The set of characters that are unreserved in RFC 2396 but are NOT unreserved in RFC 3986.
		/// </summary>
		private static readonly string[] UriRfc3986CharsToEscape = new[] { "!", "*", "'", "(", ")" };

		/// <summary>
		/// A set of escaping mappings that help secure a string from javscript execution.
		/// </summary>
		/// <remarks>
		/// The characters to escape here are inspired by 
		/// http://code.google.com/p/doctype/wiki/ArticleXSSInJavaScript
		/// </remarks>
		private static readonly Dictionary<string, string> javascriptStaticStringEscaping = new Dictionary<string, string> {
			{ "\\", @"\\" }, // this WAS just above the & substitution but we moved it here to prevent double-escaping
			{ "\t", @"\t" },
			{ "\n", @"\n" },
			{ "\r", @"\r" },
			{ "\u0085", @"\u0085" },
			{ "\u2028", @"\u2028" },
			{ "\u2029", @"\u2029" },
			{ "'", @"\x27" },
			{ "\"", @"\x22" },
			{ "&", @"\x26" },
			{ "<", @"\x3c" },
			{ ">", @"\x3e" },
			{ "=", @"\x3d" },
		};

		/// <summary>
		/// The available compression algorithms.
		/// </summary>
		internal enum CompressionMethod {
			/// <summary>
			/// The Deflate algorithm.
			/// </summary>
			Deflate,

			/// <summary>
			/// The GZip algorithm.
			/// </summary>
			Gzip,
		}

		/// <summary>
		/// Transforms an OutgoingWebResponse to an MVC-friendly ActionResult.
		/// </summary>
		/// <param name="response">The response to send to the user agent.</param>
		/// <returns>The <see cref="ActionResult"/> instance to be returned by the Controller's action method.</returns>
		public static ActionResult AsActionResult(this OutgoingWebResponse response) {
			Requires.NotNull(response, "response");
			return new OutgoingWebResponseActionResult(response);
		}

		/// <summary>
		/// Gets the original request URL, as seen from the browser before any URL rewrites on the server if any.
		/// Cookieless session directory (if applicable) is also included.
		/// </summary>
		/// <returns>The URL in the user agent's Location bar.</returns>
		[SuppressMessage("Microsoft.Usage", "CA2234:PassSystemUriObjectsInsteadOfStrings", Justification = "The Uri merging requires use of a string value.")]
		[SuppressMessage("Microsoft.Design", "CA1024:UsePropertiesWhereAppropriate", Justification = "Expensive call should not be a property.")]
		public static Uri GetRequestUrlFromContext() {
			Requires.ValidState(HttpContext.Current != null && HttpContext.Current.Request != null, MessagingStrings.HttpContextRequired);
			return new HttpRequestWrapper(HttpContext.Current.Request).GetPublicFacingUrl();
		}

		/// <summary>
		/// Strips any and all URI query parameters that start with some prefix.
		/// </summary>
		/// <param name="uri">The URI that may have a query with parameters to remove.</param>
		/// <param name="prefix">The prefix for parameters to remove.  A period is NOT automatically appended.</param>
		/// <returns>Either a new Uri with the parameters removed if there were any to remove, or the same Uri instance if no parameters needed to be removed.</returns>
		public static Uri StripQueryArgumentsWithPrefix(this Uri uri, string prefix) {
			Requires.NotNull(uri, "uri");
			Requires.NotNullOrEmpty(prefix, "prefix");

			NameValueCollection queryArgs = HttpUtility.ParseQueryString(uri.Query);
			var matchingKeys = queryArgs.Keys.OfType<string>().Where(key => key.StartsWith(prefix, StringComparison.OrdinalIgnoreCase)).ToList();
			if (matchingKeys.Count > 0) {
				UriBuilder builder = new UriBuilder(uri);
				foreach (string key in matchingKeys) {
					queryArgs.Remove(key);
				}
				builder.Query = CreateQueryString(queryArgs.ToDictionary());
				return builder.Uri;
			} else {
				return uri;
			}
		}

		/// <summary>
		/// Sends a multipart HTTP POST request (useful for posting files).
		/// </summary>
		/// <param name="request">The HTTP request.</param>
		/// <param name="requestHandler">The request handler.</param>
		/// <param name="parts">The parts to include in the POST entity.</param>
		/// <returns>The HTTP response.</returns>
		public static IncomingWebResponse PostMultipart(this HttpWebRequest request, IDirectWebRequestHandler requestHandler, IEnumerable<MultipartPostPart> parts) {
			Requires.NotNull(request, "request");
			Requires.NotNull(requestHandler, "requestHandler");
			Requires.NotNull(parts, "parts");

			PostMultipartNoGetResponse(request, requestHandler, parts);
			return requestHandler.GetResponse(request);
		}

		/// <summary>
		/// Assembles a message comprised of the message on a given exception and all inner exceptions.
		/// </summary>
		/// <param name="exception">The exception.</param>
		/// <returns>The assembled message.</returns>
		public static string ToStringDescriptive(this Exception exception) {
			// The input being null is probably bad, but since this method is called
			// from a catch block, we don't really want to throw a new exception and
			// hide the details of this one.  
			if (exception == null) {
				Logger.Messaging.Error("MessagingUtilities.GetAllMessages called with null input.");
			}

			StringBuilder message = new StringBuilder();
			while (exception != null) {
				message.Append(exception.Message);
				exception = exception.InnerException;
				if (exception != null) {
					message.Append("  ");
				}
			}

			return message.ToString();
		}

		/// <summary>
		/// Flattens the specified sequence of sequences.
		/// </summary>
		/// <typeparam name="T">The type of element contained in the sequence.</typeparam>
		/// <param name="sequence">The sequence of sequences to flatten.</param>
		/// <returns>A sequence of the contained items.</returns>
		[Obsolete("Use Enumerable.SelectMany instead.")]
		public static IEnumerable<T> Flatten<T>(this IEnumerable<IEnumerable<T>> sequence) {
			ErrorUtilities.VerifyArgumentNotNull(sequence, "sequence");

			foreach (IEnumerable<T> subsequence in sequence) {
				foreach (T item in subsequence) {
					yield return item;
				}
			}
		}

		/// <summary>
		/// Cuts off precision beyond a second on a DateTime value.
		/// </summary>
		/// <param name="value">The value.</param>
		/// <returns>A DateTime with a 0 millisecond component.</returns>
		public static DateTime CutToSecond(this DateTime value) {
			return value - TimeSpan.FromMilliseconds(value.Millisecond);
		}

		/// <summary>
		/// Adds a name-value pair to the end of a given URL
		/// as part of the querystring piece.  Prefixes a ? or &amp; before
		/// first element as necessary.
		/// </summary>
		/// <param name="builder">The UriBuilder to add arguments to.</param>
		/// <param name="name">The name of the parameter to add.</param>
		/// <param name="value">The value of the argument.</param>
		/// <remarks>
		/// If the parameters to add match names of parameters that already are defined
		/// in the query string, the existing ones are <i>not</i> replaced.
		/// </remarks>
		public static void AppendQueryArgument(this UriBuilder builder, string name, string value) {
			AppendQueryArgs(builder, new[] { new KeyValuePair<string, string>(name, value) });
		}

		/// <summary>
		/// Adds a set of values to a collection.
		/// </summary>
		/// <typeparam name="T">The type of value kept in the collection.</typeparam>
		/// <param name="collection">The collection to add to.</param>
		/// <param name="values">The values to add to the collection.</param>
		public static void AddRange<T>(this ICollection<T> collection, IEnumerable<T> values) {
			Requires.NotNull(collection, "collection");
			Requires.NotNull(values, "values");

			foreach (var value in values) {
				collection.Add(value);
			}
		}

		/// <summary>
		/// Tests whether two timespans are within reasonable approximation of each other.
		/// </summary>
		/// <param name="self">One TimeSpan.</param>
		/// <param name="other">The other TimeSpan.</param>
		/// <param name="marginOfError">The allowable margin of error.</param>
		/// <returns><c>true</c> if the two TimeSpans are within <paramref name="marginOfError"/> of each other.</returns>
		public static bool Equals(this TimeSpan self, TimeSpan other, TimeSpan marginOfError) {
			return TimeSpan.FromMilliseconds(Math.Abs((self - other).TotalMilliseconds)) < marginOfError;
		}

		/// <summary>
<<<<<<< HEAD
		/// Compares to string values for ordinal equality in such a way that its execution time does not depend on how much of the value matches.
		/// </summary>
		/// <param name="value1">The first value.</param>
		/// <param name="value2">The second value.</param>
		/// <returns>A value indicating whether the two strings share ordinal equality.</returns>
		/// <remarks>
		/// In signature equality checks, a difference in execution time based on how many initial characters match MAY
		/// be used as an attack to figure out the expected signature.  It is therefore important to make a signature
		/// equality check's execution time independent of how many characters match the expected value.
		/// See http://codahale.com/a-lesson-in-timing-attacks/ for more information.
		/// </remarks>
		public static bool EqualsConstantTime(string value1, string value2) {
			// If exactly one value is null, they don't match.
			if (value1 == null ^ value2 == null) {
				return false;
			}

			// If both values are null (since if one is at this point then they both are), it's a match.
			if (value1 == null) {
				return true;
			}

			if (value1.Length != value2.Length) {
				return false;
			}

			// This looks like a pretty crazy way to compare values, but it provides a constant time equality check,
			// and is more resistant to compiler optimizations than simply setting a boolean flag and returning the boolean after the loop.
			int result = 0;
			for (int i = 0; i < value1.Length; i++) {
				result |= value1[i] ^ value2[i];
			}

			return result == 0;
		}

		/// <summary>
		/// Gets the URL to the root of a web site, which may include a virtual directory path.
		/// </summary>
		/// <returns>An absolute URI.</returns>
		internal static Uri GetWebRoot() {
			HttpRequestBase requestInfo = new HttpRequestWrapper(HttpContext.Current.Request);
			UriBuilder realmUrl = new UriBuilder(requestInfo.GetPublicFacingUrl());
			realmUrl.Path = HttpContext.Current.Request.ApplicationPath;
			realmUrl.Query = null;
			realmUrl.Fragment = null;
			return realmUrl.Uri;
=======
		/// Creates the XML reader settings to use for reading XML from untrusted sources.
		/// </summary>
		/// <returns>
		/// The new instance of <see cref="XmlReaderSettings"/>.
		/// </returns>
		/// <remarks>
		/// The default values set here are based on recommendations from
		/// http://msdn.microsoft.com/en-us/magazine/ee335713.aspx
		/// </remarks>
		internal static XmlReaderSettings CreateUntrustedXmlReaderSettings() {
			return new XmlReaderSettings {
				MaxCharactersFromEntities = 1024,
				XmlResolver = null,
#if CLR4
				DtdProcessing = DtdProcessing.Prohibit,
#else
				ProhibitDtd = true,
#endif
			};
>>>>>>> 5ceb75f6
		}

		/// <summary>
		/// Clears any existing elements in a collection and fills the collection with a given set of values.
		/// </summary>
		/// <typeparam name="T">The type of value kept in the collection.</typeparam>
		/// <param name="collection">The collection to modify.</param>
		/// <param name="values">The new values to fill the collection.</param>
		internal static void ResetContents<T>(this ICollection<T> collection, IEnumerable<T> values) {
			Requires.NotNull(collection, "collection");

			collection.Clear();
			if (values != null) {
				AddRange(collection, values);
			}
		}

		/// <summary>
		/// Strips any and all URI query parameters that serve as parts of a message.
		/// </summary>
		/// <param name="uri">The URI that may contain query parameters to remove.</param>
		/// <param name="messageDescription">The message description whose parts should be removed from the URL.</param>
		/// <returns>A cleaned URL.</returns>
		internal static Uri StripMessagePartsFromQueryString(this Uri uri, MessageDescription messageDescription) {
			Requires.NotNull(uri, "uri");
			Requires.NotNull(messageDescription, "messageDescription");

			NameValueCollection queryArgs = HttpUtility.ParseQueryString(uri.Query);
			var matchingKeys = queryArgs.Keys.OfType<string>().Where(key => messageDescription.Mapping.ContainsKey(key)).ToList();
			if (matchingKeys.Count > 0) {
				var builder = new UriBuilder(uri);
				foreach (string key in matchingKeys) {
					queryArgs.Remove(key);
				}
				builder.Query = CreateQueryString(queryArgs.ToDictionary());
				return builder.Uri;
			} else {
				return uri;
			}
		}

		/// <summary>
		/// Sends a multipart HTTP POST request (useful for posting files) but doesn't call GetResponse on it.
		/// </summary>
		/// <param name="request">The HTTP request.</param>
		/// <param name="requestHandler">The request handler.</param>
		/// <param name="parts">The parts to include in the POST entity.</param>
		internal static void PostMultipartNoGetResponse(this HttpWebRequest request, IDirectWebRequestHandler requestHandler, IEnumerable<MultipartPostPart> parts) {
			Requires.NotNull(request, "request");
			Requires.NotNull(requestHandler, "requestHandler");
			Requires.NotNull(parts, "parts");

			Reporting.RecordFeatureUse("MessagingUtilities.PostMultipart");
			parts = parts.CacheGeneratedResults();
			string boundary = Guid.NewGuid().ToString();
			string initialPartLeadingBoundary = string.Format(CultureInfo.InvariantCulture, "--{0}\r\n", boundary);
			string partLeadingBoundary = string.Format(CultureInfo.InvariantCulture, "\r\n--{0}\r\n", boundary);
			string finalTrailingBoundary = string.Format(CultureInfo.InvariantCulture, "\r\n--{0}--\r\n", boundary);
			var contentType = new ContentType("multipart/form-data") {
				Boundary = boundary,
				CharSet = Channel.PostEntityEncoding.WebName,
			};

			request.Method = "POST";
			request.ContentType = contentType.ToString();
			long contentLength = parts.Sum(p => partLeadingBoundary.Length + p.Length) + finalTrailingBoundary.Length;
			if (parts.Any()) {
				contentLength -= 2; // the initial part leading boundary has no leading \r\n
			}
			request.ContentLength = contentLength;

			var requestStream = requestHandler.GetRequestStream(request);
			try {
				StreamWriter writer = new StreamWriter(requestStream, Channel.PostEntityEncoding);
				bool firstPart = true;
				foreach (var part in parts) {
					writer.Write(firstPart ? initialPartLeadingBoundary : partLeadingBoundary);
					firstPart = false;
					part.Serialize(writer);
					part.Dispose();
				}

				writer.Write(finalTrailingBoundary);
				writer.Flush();
			} finally {
				// We need to be sure to close the request stream...
				// unless it is a MemoryStream, which is a clue that we're in
				// a mock stream situation and closing it would preclude reading it later.
				if (!(requestStream is MemoryStream)) {
					requestStream.Dispose();
				}
			}
		}

		/// <summary>
		/// Assembles the content of the HTTP Authorization or WWW-Authenticate header.
		/// </summary>
		/// <param name="scheme">The scheme.</param>
		/// <param name="fields">The fields to include.</param>
		/// <returns>A value prepared for an HTTP header.</returns>
		internal static string AssembleAuthorizationHeader(string scheme, IEnumerable<KeyValuePair<string, string>> fields) {
			Requires.NotNullOrEmpty(scheme, "scheme");
			Requires.NotNull(fields, "fields");

			var authorization = new StringBuilder();
			authorization.Append(scheme);
			authorization.Append(" ");
			foreach (var pair in fields) {
				string key = MessagingUtilities.EscapeUriDataStringRfc3986(pair.Key);
				string value = MessagingUtilities.EscapeUriDataStringRfc3986(pair.Value);
				authorization.Append(key);
				authorization.Append("=\"");
				authorization.Append(value);
				authorization.Append("\",");
			}
			authorization.Length--; // remove trailing comma
			return authorization.ToString();
		}

		/// <summary>
		/// Parses the authorization header.
		/// </summary>
		/// <param name="scheme">The scheme.  Must not be null or empty.</param>
		/// <param name="authorizationHeader">The authorization header.  May be null or empty.</param>
		/// <returns>A sequence of key=value pairs discovered in the header.  Never null, but may be empty.</returns>
		internal static IEnumerable<KeyValuePair<string, string>> ParseAuthorizationHeader(string scheme, string authorizationHeader) {
			Requires.NotNullOrEmpty(scheme, "scheme");
			Contract.Ensures(Contract.Result<IEnumerable<KeyValuePair<string, string>>>() != null);

			string prefix = scheme + " ";
			if (authorizationHeader != null) {
				// The authorization header may have multiple sections.  Look for the appropriate one.
				string[] authorizationSections = new string[] { authorizationHeader }; // what is the right delimiter, if any?
				foreach (string authorization in authorizationSections) {
					string trimmedAuth = authorization.Trim();
					if (trimmedAuth.StartsWith(prefix, StringComparison.OrdinalIgnoreCase)) { // RFC 2617 says this is case INsensitive
						string data = trimmedAuth.Substring(prefix.Length);
						return from element in data.Split(CommaArray)
							   let parts = element.Trim().Split(EqualsArray, 2)
							   let key = Uri.UnescapeDataString(parts[0])
							   let value = Uri.UnescapeDataString(parts[1].Trim(QuoteArray))
							   select new KeyValuePair<string, string>(key, value);
					}
				}
			}

			return Enumerable.Empty<KeyValuePair<string, string>>();
		}

		/// <summary>
		/// Encodes a symmetric key handle and the blob that is encrypted/signed with that key into a single string
		/// that can be decoded by <see cref="ExtractKeyHandleAndPayload"/>.
		/// </summary>
		/// <param name="handle">The cryptographic key handle.</param>
		/// <param name="payload">The encrypted/signed blob.</param>
		/// <returns>The combined encoded value.</returns>
		internal static string CombineKeyHandleAndPayload(string handle, string payload) {
			Requires.NotNullOrEmpty(handle, "handle");
			Requires.NotNullOrEmpty(payload, "payload");
			Contract.Ensures(!string.IsNullOrEmpty(Contract.Result<string>()));

			return handle + "!" + payload;
		}

		/// <summary>
		/// Extracts the key handle and encrypted blob from a string previously returned from <see cref="CombineKeyHandleAndPayload"/>.
		/// </summary>
		/// <param name="containingMessage">The containing message.</param>
		/// <param name="messagePart">The message part.</param>
		/// <param name="keyHandleAndBlob">The value previously returned from <see cref="CombineKeyHandleAndPayload"/>.</param>
		/// <param name="handle">The crypto key handle.</param>
		/// <param name="dataBlob">The encrypted/signed data.</param>
		internal static void ExtractKeyHandleAndPayload(IProtocolMessage containingMessage, string messagePart, string keyHandleAndBlob, out string handle, out string dataBlob) {
			Requires.NotNull(containingMessage, "containingMessage");
			Requires.NotNullOrEmpty(messagePart, "messagePart");
			Requires.NotNullOrEmpty(keyHandleAndBlob, "keyHandleAndBlob");

			int privateHandleIndex = keyHandleAndBlob.IndexOf('!');
			ErrorUtilities.VerifyProtocol(privateHandleIndex > 0, MessagingStrings.UnexpectedMessagePartValue, messagePart, keyHandleAndBlob);
			handle = keyHandleAndBlob.Substring(0, privateHandleIndex);
			dataBlob = keyHandleAndBlob.Substring(privateHandleIndex + 1);
		}

		/// <summary>
		/// Gets a buffer of random data (not cryptographically strong).
		/// </summary>
		/// <param name="length">The length of the sequence to generate.</param>
		/// <returns>The generated values, which may contain zeros.</returns>
		internal static byte[] GetNonCryptoRandomData(int length) {
			byte[] buffer = new byte[length];
			NonCryptoRandomDataGenerator.NextBytes(buffer);
			return buffer;
		}

		/// <summary>
		/// Gets a cryptographically strong random sequence of values.
		/// </summary>
		/// <param name="length">The length of the sequence to generate.</param>
		/// <returns>The generated values, which may contain zeros.</returns>
		internal static byte[] GetCryptoRandomData(int length) {
			byte[] buffer = new byte[length];
			CryptoRandomDataGenerator.GetBytes(buffer);
			return buffer;
		}

		/// <summary>
		/// Gets a cryptographically strong random sequence of values.
		/// </summary>
		/// <param name="binaryLength">The length of the byte sequence to generate.</param>
		/// <returns>A base64 encoding of the generated random data, 
		/// whose length in characters will likely be greater than <paramref name="binaryLength"/>.</returns>
		internal static string GetCryptoRandomDataAsBase64(int binaryLength) {
			byte[] uniq_bytes = GetCryptoRandomData(binaryLength);
			string uniq = Convert.ToBase64String(uniq_bytes);
			return uniq;
		}

		/// <summary>
		/// Gets a random string made up of a given set of allowable characters.
		/// </summary>
		/// <param name="length">The length of the desired random string.</param>
		/// <param name="allowableCharacters">The allowable characters.</param>
		/// <returns>A random string.</returns>
		internal static string GetRandomString(int length, string allowableCharacters) {
			Requires.InRange(length >= 0, "length");
			Requires.True(allowableCharacters != null && allowableCharacters.Length >= 2, "allowableCharacters");

			char[] randomString = new char[length];
			for (int i = 0; i < length; i++) {
				randomString[i] = allowableCharacters[NonCryptoRandomDataGenerator.Next(allowableCharacters.Length)];
			}

			return new string(randomString);
		}

		/// <summary>
		/// Computes the hash of a string.
		/// </summary>
		/// <param name="algorithm">The hash algorithm to use.</param>
		/// <param name="value">The value to hash.</param>
		/// <param name="encoding">The encoding to use when converting the string to a byte array.</param>
		/// <returns>A base64 encoded string.</returns>
		internal static string ComputeHash(this HashAlgorithm algorithm, string value, Encoding encoding = null) {
			Requires.NotNull(algorithm, "algorithm");
			Requires.NotNull(value, "value");
			Contract.Ensures(Contract.Result<string>() != null);

			encoding = encoding ?? Encoding.UTF8;
			byte[] bytesToHash = encoding.GetBytes(value);
			byte[] hash = algorithm.ComputeHash(bytesToHash);
			string base64Hash = Convert.ToBase64String(hash);
			return base64Hash;
		}

		/// <summary>
		/// Computes the hash of a sequence of key=value pairs.
		/// </summary>
		/// <param name="algorithm">The hash algorithm to use.</param>
		/// <param name="data">The data to hash.</param>
		/// <param name="encoding">The encoding to use when converting the string to a byte array.</param>
		/// <returns>A base64 encoded string.</returns>
		internal static string ComputeHash(this HashAlgorithm algorithm, IDictionary<string, string> data, Encoding encoding = null) {
			Requires.NotNull(algorithm, "algorithm");
			Requires.NotNull(data, "data");
			Contract.Ensures(Contract.Result<string>() != null);

			// Assemble the dictionary to sign, taking care to remove the signature itself
			// in order to accurately reproduce the original signature (which of course didn't include
			// the signature).
			// Also we need to sort the dictionary's keys so that we sign in the same order as we did
			// the last time.
			var sortedData = new SortedDictionary<string, string>(data, StringComparer.OrdinalIgnoreCase);
			return ComputeHash(algorithm, (IEnumerable<KeyValuePair<string, string>>)sortedData, encoding);
		}

		/// <summary>
		/// Computes the hash of a sequence of key=value pairs.
		/// </summary>
		/// <param name="algorithm">The hash algorithm to use.</param>
		/// <param name="sortedData">The data to hash.</param>
		/// <param name="encoding">The encoding to use when converting the string to a byte array.</param>
		/// <returns>A base64 encoded string.</returns>
		internal static string ComputeHash(this HashAlgorithm algorithm, IEnumerable<KeyValuePair<string, string>> sortedData, Encoding encoding = null) {
			Requires.NotNull(algorithm, "algorithm");
			Requires.NotNull(sortedData, "sortedData");
			Contract.Ensures(Contract.Result<string>() != null);

			return ComputeHash(algorithm, CreateQueryString(sortedData), encoding);
		}

		/// <summary>
		/// Encrypts a byte buffer.
		/// </summary>
		/// <param name="buffer">The buffer to encrypt.</param>
		/// <param name="key">The symmetric secret to use to encrypt the buffer.  Allowed values are 128, 192, or 256 bytes in length.</param>
		/// <returns>The encrypted buffer</returns>
		[SuppressMessage("Microsoft.Reliability", "CA2000:Dispose objects before losing scope", Justification = "No apparent problem.  False positive?")]
		internal static byte[] Encrypt(byte[] buffer, byte[] key) {
			using (SymmetricAlgorithm crypto = CreateSymmetricAlgorithm(key)) {
				using (var ms = new MemoryStream()) {
					var binaryWriter = new BinaryWriter(ms);
					binaryWriter.Write((byte)1); // version of encryption algorithm
					binaryWriter.Write(crypto.IV);
					binaryWriter.Flush();

					var cryptoStream = new CryptoStream(ms, crypto.CreateEncryptor(), CryptoStreamMode.Write);
					cryptoStream.Write(buffer, 0, buffer.Length);
					cryptoStream.FlushFinalBlock();

					return ms.ToArray();
				}
			}
		}

		/// <summary>
		/// Decrypts a byte buffer.
		/// </summary>
		/// <param name="buffer">The buffer to decrypt.</param>
		/// <param name="key">The symmetric secret to use to decrypt the buffer.  Allowed values are 128, 192, and 256.</param>
		/// <returns>The encrypted buffer</returns>
		[SuppressMessage("Microsoft.Usage", "CA2202:Do not dispose objects multiple times", Justification = "This Dispose is safe.")]
		[SuppressMessage("Microsoft.Reliability", "CA2000:Dispose objects before losing scope", Justification = "No apparent problem.  False positive?")]
		internal static byte[] Decrypt(byte[] buffer, byte[] key) {
			using (SymmetricAlgorithm crypto = CreateSymmetricAlgorithm(key)) {
				using (var ms = new MemoryStream(buffer)) {
					var binaryReader = new BinaryReader(ms);
					int algorithmVersion = binaryReader.ReadByte();
					ErrorUtilities.VerifyProtocol(algorithmVersion == 1, MessagingStrings.UnsupportedEncryptionAlgorithm);
					crypto.IV = binaryReader.ReadBytes(crypto.IV.Length);

					// Allocate space for the decrypted buffer.  We don't know how long it will be yet,
					// but it will never be larger than the encrypted buffer.
					var decryptedBuffer = new byte[buffer.Length];
					int actualDecryptedLength;

					using (var cryptoStream = new CryptoStream(ms, crypto.CreateDecryptor(), CryptoStreamMode.Read)) {
						actualDecryptedLength = cryptoStream.Read(decryptedBuffer, 0, decryptedBuffer.Length);
					}

					// Create a new buffer with only the decrypted data.
					var finalDecryptedBuffer = new byte[actualDecryptedLength];
					Array.Copy(decryptedBuffer, finalDecryptedBuffer, actualDecryptedLength);
					return finalDecryptedBuffer;
				}
			}
		}

		/// <summary>
		/// Encrypts a string.
		/// </summary>
		/// <param name="plainText">The text to encrypt.</param>
		/// <param name="key">The symmetric secret to use to encrypt the buffer.  Allowed values are 128, 192, and 256.</param>
		/// <returns>The encrypted buffer</returns>
		internal static string Encrypt(string plainText, byte[] key) {
			byte[] buffer = Encoding.UTF8.GetBytes(plainText);
			byte[] cipher = Encrypt(buffer, key);
			return Convert.ToBase64String(cipher);
		}

		/// <summary>
		/// Decrypts a string previously encrypted with <see cref="Encrypt(string, byte[])"/>.
		/// </summary>
		/// <param name="cipherText">The text to decrypt.</param>
		/// <param name="key">The symmetric secret to use to decrypt the buffer.  Allowed values are 128, 192, and 256.</param>
		/// <returns>The encrypted buffer</returns>
		internal static string Decrypt(string cipherText, byte[] key) {
			byte[] cipher = Convert.FromBase64String(cipherText);
			byte[] plainText = Decrypt(cipher, key);
			return Encoding.UTF8.GetString(plainText);
		}

		/// <summary>
		/// Performs asymmetric encryption of a given buffer.
		/// </summary>
		/// <param name="crypto">The asymmetric encryption provider to use for encryption.</param>
		/// <param name="buffer">The buffer to encrypt.</param>
		/// <returns>The encrypted data.</returns>
		[SuppressMessage("Microsoft.Reliability", "CA2000:Dispose objects before losing scope", Justification = "No apparent problem.  False positive?")]
		internal static byte[] EncryptWithRandomSymmetricKey(this RSACryptoServiceProvider crypto, byte[] buffer) {
			Requires.NotNull(crypto, "crypto");
			Requires.NotNull(buffer, "buffer");

			using (var symmetricCrypto = new RijndaelManaged()) {
				symmetricCrypto.Mode = CipherMode.CBC;

				using (var encryptedStream = new MemoryStream()) {
					var encryptedStreamWriter = new BinaryWriter(encryptedStream);

					byte[] prequel = new byte[symmetricCrypto.Key.Length + symmetricCrypto.IV.Length];
					Array.Copy(symmetricCrypto.Key, prequel, symmetricCrypto.Key.Length);
					Array.Copy(symmetricCrypto.IV, 0, prequel, symmetricCrypto.Key.Length, symmetricCrypto.IV.Length);
					byte[] encryptedPrequel = crypto.Encrypt(prequel, false);

					encryptedStreamWriter.Write(encryptedPrequel.Length);
					encryptedStreamWriter.Write(encryptedPrequel);
					encryptedStreamWriter.Flush();

					var cryptoStream = new CryptoStream(encryptedStream, symmetricCrypto.CreateEncryptor(), CryptoStreamMode.Write);
					cryptoStream.Write(buffer, 0, buffer.Length);
					cryptoStream.FlushFinalBlock();

					return encryptedStream.ToArray();
				}
			}
		}

		/// <summary>
		/// Performs asymmetric decryption of a given buffer.
		/// </summary>
		/// <param name="crypto">The asymmetric encryption provider to use for decryption.</param>
		/// <param name="buffer">The buffer to decrypt.</param>
		/// <returns>The decrypted data.</returns>
		[SuppressMessage("Microsoft.Usage", "CA2202:Do not dispose objects multiple times", Justification = "This Dispose is safe.")]
		[SuppressMessage("Microsoft.Reliability", "CA2000:Dispose objects before losing scope", Justification = "No apparent problem.  False positive?")]
		internal static byte[] DecryptWithRandomSymmetricKey(this RSACryptoServiceProvider crypto, byte[] buffer) {
			Requires.NotNull(crypto, "crypto");
			Requires.NotNull(buffer, "buffer");

			using (var encryptedStream = new MemoryStream(buffer)) {
				var encryptedStreamReader = new BinaryReader(encryptedStream);

				byte[] encryptedPrequel = encryptedStreamReader.ReadBytes(encryptedStreamReader.ReadInt32());
				byte[] prequel = crypto.Decrypt(encryptedPrequel, false);

				using (var symmetricCrypto = new RijndaelManaged()) {
					symmetricCrypto.Mode = CipherMode.CBC;

					byte[] symmetricKey = new byte[symmetricCrypto.Key.Length];
					byte[] symmetricIV = new byte[symmetricCrypto.IV.Length];
					Array.Copy(prequel, symmetricKey, symmetricKey.Length);
					Array.Copy(prequel, symmetricKey.Length, symmetricIV, 0, symmetricIV.Length);
					symmetricCrypto.Key = symmetricKey;
					symmetricCrypto.IV = symmetricIV;

					// Allocate space for the decrypted buffer.  We don't know how long it will be yet,
					// but it will never be larger than the encrypted buffer.
					var decryptedBuffer = new byte[encryptedStream.Length - encryptedStream.Position];
					int actualDecryptedLength;

					using (var cryptoStream = new CryptoStream(encryptedStream, symmetricCrypto.CreateDecryptor(), CryptoStreamMode.Read)) {
						actualDecryptedLength = cryptoStream.Read(decryptedBuffer, 0, decryptedBuffer.Length);
					}

					// Create a new buffer with only the decrypted data.
					var finalDecryptedBuffer = new byte[actualDecryptedLength];
					Array.Copy(decryptedBuffer, finalDecryptedBuffer, actualDecryptedLength);
					return finalDecryptedBuffer;
				}
			}
		}

		/// <summary>
		/// Gets a key from a given bucket with the longest remaining life, or creates a new one if necessary.
		/// </summary>
		/// <param name="cryptoKeyStore">The crypto key store.</param>
		/// <param name="bucket">The bucket where the key should be found or stored.</param>
		/// <param name="minimumRemainingLife">The minimum remaining life required on the returned key.</param>
		/// <param name="keySize">The required size of the key, in bits.</param>
		/// <returns>
		/// A key-value pair whose key is the secret's handle and whose value is the cryptographic key.
		/// </returns>
		internal static KeyValuePair<string, CryptoKey> GetCurrentKey(this ICryptoKeyStore cryptoKeyStore, string bucket, TimeSpan minimumRemainingLife, int keySize = 256) {
			Requires.NotNull(cryptoKeyStore, "cryptoKeyStore");
			Requires.NotNullOrEmpty(bucket, "bucket");
			Requires.True(keySize % 8 == 0, "keySize");

			var cryptoKeyPair = cryptoKeyStore.GetKeys(bucket).FirstOrDefault(pair => pair.Value.Key.Length == keySize / 8);
			if (cryptoKeyPair.Value == null || cryptoKeyPair.Value.ExpiresUtc < DateTime.UtcNow + minimumRemainingLife) {
				// No key exists with enough remaining life for the required purpose.  Create a new key.
				if (cryptoKeyPair.Value == null) {
					Logger.Messaging.InfoFormat("{0}.GetKeys returned no keys for bucket \"{1}\" with the required key length of {2} bits.  A new key will be created", typeof(ICryptoKeyStore), bucket, keySize);
				} else {
					Logger.Messaging.InfoFormat("The first key returned by {0}.GetKeys for bucket \"{1}\" with the required key length of {2} bits was too near expiry to use.  A new key will be created", typeof(ICryptoKeyStore), bucket, keySize);
				}

				ErrorUtilities.VerifyHost(minimumRemainingLife <= SymmetricSecretKeyLifespan, "Unable to create a new symmetric key with the required lifespan of {0} because it is beyond the limit of {1}.", minimumRemainingLife, SymmetricSecretKeyLifespan);
				byte[] secret = GetCryptoRandomData(keySize / 8);
				DateTime expires = DateTime.UtcNow + SymmetricSecretKeyLifespan;
				var cryptoKey = new CryptoKey(secret, expires);

				// Store this key so we can find and use it later.
				int failedAttempts = 0;
			tryAgain:
				try {
					string handle = GetRandomString(SymmetricSecretHandleLength, Base64WebSafeCharacters);
					cryptoKeyPair = new KeyValuePair<string, CryptoKey>(handle, cryptoKey);
					cryptoKeyStore.StoreKey(bucket, handle, cryptoKey);
				} catch (CryptoKeyCollisionException) {
					ErrorUtilities.VerifyInternal(++failedAttempts < 3, "Unable to derive a unique handle to a private symmetric key.");
					Logger.Messaging.Warn("A randomly generated crypto key handle collided with an existing handle.  Another randomly generated handle will be attempted till the retry count is met.");
					goto tryAgain;
				}
			}

			return cryptoKeyPair;
		}

		/// <summary>
		/// Compresses a given buffer.
		/// </summary>
		/// <param name="buffer">The buffer to compress.</param>
		/// <param name="method">The compression algorithm to use.</param>
		/// <returns>The compressed data.</returns>
		[SuppressMessage("Microsoft.Usage", "CA2202:Do not dispose objects multiple times", Justification = "This Dispose is safe.")]
		[SuppressMessage("Microsoft.Reliability", "CA2000:Dispose objects before losing scope", Justification = "No apparent problem.  False positive?")]
		internal static byte[] Compress(byte[] buffer, CompressionMethod method = CompressionMethod.Deflate) {
			Requires.NotNull(buffer, "buffer");
			Contract.Ensures(Contract.Result<byte[]>() != null);

			using (var ms = new MemoryStream()) {
				Stream compressingStream = null;
				try {
					switch (method) {
						case CompressionMethod.Deflate:
							compressingStream = new DeflateStream(ms, CompressionMode.Compress, true);
							break;
						case CompressionMethod.Gzip:
							compressingStream = new GZipStream(ms, CompressionMode.Compress, true);
							break;
						default:
							Requires.InRange(false, "method");
							break;
					}

					compressingStream.Write(buffer, 0, buffer.Length);
					return ms.ToArray();
				} finally {
					if (compressingStream != null) {
						compressingStream.Dispose();
					}
				}
			}
		}

		/// <summary>
		/// Decompresses a given buffer.
		/// </summary>
		/// <param name="buffer">The buffer to decompress.</param>
		/// <param name="method">The compression algorithm used.</param>
		/// <returns>The decompressed data.</returns>
		[SuppressMessage("Microsoft.Reliability", "CA2000:Dispose objects before losing scope", Justification = "No apparent problem.  False positive?")]
		[SuppressMessage("Microsoft.Usage", "CA2202:Do not dispose objects multiple times", Justification = "This Dispose is safe.")]
		internal static byte[] Decompress(byte[] buffer, CompressionMethod method = CompressionMethod.Deflate) {
			Requires.NotNull(buffer, "buffer");
			Contract.Ensures(Contract.Result<byte[]>() != null);

			using (var compressedDataStream = new MemoryStream(buffer)) {
				using (var decompressedDataStream = new MemoryStream()) {
					Stream decompressingStream = null;
					try {
						switch (method) {
							case CompressionMethod.Deflate:
								decompressingStream = new DeflateStream(compressedDataStream, CompressionMode.Decompress, true);
								break;
							case CompressionMethod.Gzip:
								decompressingStream = new GZipStream(compressedDataStream, CompressionMode.Decompress, true);
								break;
							default:
								Requires.InRange(false, "method");
								break;
						}

						decompressingStream.CopyTo(decompressedDataStream);
					} finally {
						if (decompressingStream != null) {
							decompressingStream.Dispose();
						}
					}

					return decompressedDataStream.ToArray();
				}
			}
		}

		/// <summary>
		/// Converts to data buffer to a base64-encoded string, using web safe characters and with the padding removed.
		/// </summary>
		/// <param name="data">The data buffer.</param>
		/// <returns>A web-safe base64-encoded string without padding.</returns>
		internal static string ConvertToBase64WebSafeString(byte[] data) {
			var builder = new StringBuilder(Convert.ToBase64String(data));

			// Swap out the URL-unsafe characters, and trim the padding characters.
			builder.Replace('+', '-').Replace('/', '_');
			while (builder[builder.Length - 1] == '=') { // should happen at most twice.
				builder.Length -= 1;
			}

			return builder.ToString();
		}

		/// <summary>
		/// Decodes a (web-safe) base64-string back to its binary buffer form.
		/// </summary>
		/// <param name="base64WebSafe">The base64-encoded string.  May be web-safe encoded.</param>
		/// <returns>A data buffer.</returns>
		internal static byte[] FromBase64WebSafeString(string base64WebSafe) {
			Requires.NotNullOrEmpty(base64WebSafe, "base64WebSafe");
			Contract.Ensures(Contract.Result<byte[]>() != null);

			// Restore the padding characters and original URL-unsafe characters.
			int missingPaddingCharacters;
			switch (base64WebSafe.Length % 4) {
				case 3:
					missingPaddingCharacters = 1;
					break;
				case 2:
					missingPaddingCharacters = 2;
					break;
				case 0:
					missingPaddingCharacters = 0;
					break;
				default:
					throw ErrorUtilities.ThrowInternal("No more than two padding characters should be present for base64.");
			}
			var builder = new StringBuilder(base64WebSafe, base64WebSafe.Length + missingPaddingCharacters);
			builder.Replace('-', '+').Replace('_', '/');
			builder.Append('=', missingPaddingCharacters);

			return Convert.FromBase64String(builder.ToString());
		}

		/// <summary>
		/// Adds a set of HTTP headers to an <see cref="HttpResponse"/> instance,
		/// taking care to set some headers to the appropriate properties of
		/// <see cref="HttpResponse" />
		/// </summary>
		/// <param name="headers">The headers to add.</param>
		/// <param name="response">The <see cref="HttpResponse"/> instance to set the appropriate values to.</param>
		internal static void ApplyHeadersToResponse(WebHeaderCollection headers, HttpResponseBase response) {
			Requires.NotNull(headers, "headers");
			Requires.NotNull(response, "response");

			foreach (string headerName in headers) {
				switch (headerName) {
					case "Content-Type":
						response.ContentType = headers[HttpResponseHeader.ContentType];
						break;

					// Add more special cases here as necessary.
					default:
						response.AddHeader(headerName, headers[headerName]);
						break;
				}
			}
		}

		/// <summary>
		/// Adds a set of HTTP headers to an <see cref="HttpResponse"/> instance,
		/// taking care to set some headers to the appropriate properties of
		/// <see cref="HttpResponse" />
		/// </summary>
		/// <param name="headers">The headers to add.</param>
		/// <param name="response">The <see cref="HttpListenerResponse"/> instance to set the appropriate values to.</param>
		internal static void ApplyHeadersToResponse(WebHeaderCollection headers, HttpListenerResponse response) {
			Requires.NotNull(headers, "headers");
			Requires.NotNull(response, "response");

			foreach (string headerName in headers) {
				switch (headerName) {
					case "Content-Type":
						response.ContentType = headers[HttpResponseHeader.ContentType];
						break;

					// Add more special cases here as necessary.
					default:
						response.AddHeader(headerName, headers[headerName]);
						break;
				}
			}
		}

#if !CLR4
		/// <summary>
		/// Copies the contents of one stream to another.
		/// </summary>
		/// <param name="copyFrom">The stream to copy from, at the position where copying should begin.</param>
		/// <param name="copyTo">The stream to copy to, at the position where bytes should be written.</param>
		/// <returns>The total number of bytes copied.</returns>
		/// <remarks>
		/// Copying begins at the streams' current positions.
		/// The positions are NOT reset after copying is complete.
		/// </remarks>
		internal static int CopyTo(this Stream copyFrom, Stream copyTo) {
			Requires.NotNull(copyFrom, "copyFrom");
			Requires.NotNull(copyTo, "copyTo");
			Requires.True(copyFrom.CanRead, "copyFrom", MessagingStrings.StreamUnreadable);
			Requires.True(copyTo.CanWrite, "copyTo", MessagingStrings.StreamUnwritable);
			return CopyUpTo(copyFrom, copyTo, int.MaxValue);
		}
#endif

		/// <summary>
		/// Copies the contents of one stream to another.
		/// </summary>
		/// <param name="copyFrom">The stream to copy from, at the position where copying should begin.</param>
		/// <param name="copyTo">The stream to copy to, at the position where bytes should be written.</param>
		/// <param name="maximumBytesToCopy">The maximum bytes to copy.</param>
		/// <returns>The total number of bytes copied.</returns>
		/// <remarks>
		/// Copying begins at the streams' current positions.
		/// The positions are NOT reset after copying is complete.
		/// </remarks>
		internal static int CopyUpTo(this Stream copyFrom, Stream copyTo, int maximumBytesToCopy) {
			Requires.NotNull(copyFrom, "copyFrom");
			Requires.NotNull(copyTo, "copyTo");
			Requires.True(copyFrom.CanRead, "copyFrom", MessagingStrings.StreamUnreadable);
			Requires.True(copyTo.CanWrite, "copyTo", MessagingStrings.StreamUnwritable);

			byte[] buffer = new byte[1024];
			int readBytes;
			int totalCopiedBytes = 0;
			while ((readBytes = copyFrom.Read(buffer, 0, Math.Min(1024, maximumBytesToCopy))) > 0) {
				int writeBytes = Math.Min(maximumBytesToCopy, readBytes);
				copyTo.Write(buffer, 0, writeBytes);
				totalCopiedBytes += writeBytes;
				maximumBytesToCopy -= writeBytes;
			}

			return totalCopiedBytes;
		}

		/// <summary>
		/// Creates a snapshot of some stream so it is seekable, and the original can be closed.
		/// </summary>
		/// <param name="copyFrom">The stream to copy bytes from.</param>
		/// <returns>A seekable stream with the same contents as the original.</returns>
		internal static Stream CreateSnapshot(this Stream copyFrom) {
			Requires.NotNull(copyFrom, "copyFrom");
			Requires.True(copyFrom.CanRead, "copyFrom", MessagingStrings.StreamUnreadable);

			MemoryStream copyTo = new MemoryStream(copyFrom.CanSeek ? (int)copyFrom.Length : 4 * 1024);
			try {
				copyFrom.CopyTo(copyTo);
				copyTo.Position = 0;
				return copyTo;
			} catch {
				copyTo.Dispose();
				throw;
			}
		}

		/// <summary>
		/// Clones an <see cref="HttpWebRequest"/> in order to send it again.
		/// </summary>
		/// <param name="request">The request to clone.</param>
		/// <returns>The newly created instance.</returns>
		internal static HttpWebRequest Clone(this HttpWebRequest request) {
			Requires.NotNull(request, "request");
			Requires.True(request.RequestUri != null, "request");
			return Clone(request, request.RequestUri);
		}

		/// <summary>
		/// Clones an <see cref="HttpWebRequest"/> in order to send it again.
		/// </summary>
		/// <param name="request">The request to clone.</param>
		/// <param name="newRequestUri">The new recipient of the request.</param>
		/// <returns>The newly created instance.</returns>
		internal static HttpWebRequest Clone(this HttpWebRequest request, Uri newRequestUri) {
			Requires.NotNull(request, "request");
			Requires.NotNull(newRequestUri, "newRequestUri");

			var newRequest = (HttpWebRequest)WebRequest.Create(newRequestUri);

			// First copy headers.  Only set those that are explicitly set on the original request,
			// because some properties (like IfModifiedSince) activate special behavior when set,
			// even when set to their "original" values.
			foreach (string headerName in request.Headers) {
				switch (headerName) {
					case "Accept": newRequest.Accept = request.Accept; break;
					case "Connection": break; // Keep-Alive controls this
					case "Content-Length": newRequest.ContentLength = request.ContentLength; break;
					case "Content-Type": newRequest.ContentType = request.ContentType; break;
					case "Expect": newRequest.Expect = request.Expect; break;
					case "Host": break; // implicitly copied as part of the RequestUri
					case "If-Modified-Since": newRequest.IfModifiedSince = request.IfModifiedSince; break;
					case "Keep-Alive": newRequest.KeepAlive = request.KeepAlive; break;
					case "Proxy-Connection": break; // no property equivalent?
					case "Referer": newRequest.Referer = request.Referer; break;
					case "Transfer-Encoding": newRequest.TransferEncoding = request.TransferEncoding; break;
					case "User-Agent": newRequest.UserAgent = request.UserAgent; break;
					default: newRequest.Headers[headerName] = request.Headers[headerName]; break;
				}
			}

			newRequest.AllowAutoRedirect = request.AllowAutoRedirect;
			newRequest.AllowWriteStreamBuffering = request.AllowWriteStreamBuffering;
			newRequest.AuthenticationLevel = request.AuthenticationLevel;
			newRequest.AutomaticDecompression = request.AutomaticDecompression;
			newRequest.CachePolicy = request.CachePolicy;
			newRequest.ClientCertificates = request.ClientCertificates;
			newRequest.ConnectionGroupName = request.ConnectionGroupName;
			newRequest.ContinueDelegate = request.ContinueDelegate;
			newRequest.CookieContainer = request.CookieContainer;
			newRequest.Credentials = request.Credentials;
			newRequest.ImpersonationLevel = request.ImpersonationLevel;
			newRequest.MaximumAutomaticRedirections = request.MaximumAutomaticRedirections;
			newRequest.MaximumResponseHeadersLength = request.MaximumResponseHeadersLength;
			newRequest.MediaType = request.MediaType;
			newRequest.Method = request.Method;
			newRequest.Pipelined = request.Pipelined;
			newRequest.PreAuthenticate = request.PreAuthenticate;
			newRequest.ProtocolVersion = request.ProtocolVersion;
			newRequest.ReadWriteTimeout = request.ReadWriteTimeout;
			newRequest.SendChunked = request.SendChunked;
			newRequest.Timeout = request.Timeout;
			newRequest.UseDefaultCredentials = request.UseDefaultCredentials;

			try {
				newRequest.Proxy = request.Proxy;
				newRequest.UnsafeAuthenticatedConnectionSharing = request.UnsafeAuthenticatedConnectionSharing;
			} catch (SecurityException) {
				Logger.Messaging.Warn("Unable to clone some HttpWebRequest properties due to partial trust.");
			}

			return newRequest;
		}

		/// <summary>
		/// Tests whether two arrays are equal in contents and ordering.
		/// </summary>
		/// <typeparam name="T">The type of elements in the arrays.</typeparam>
		/// <param name="first">The first array in the comparison.  May be null.</param>
		/// <param name="second">The second array in the comparison.  May be null.</param>
		/// <returns>True if the arrays equal; false otherwise.</returns>
		internal static bool AreEquivalent<T>(T[] first, T[] second) {
			if (first == null && second == null) {
				return true;
			}

			if (first == null || second == null) {
				return false;
			}

			if (first.Length != second.Length) {
				return false;
			}
			for (int i = 0; i < first.Length; i++) {
				if (!first[i].Equals(second[i])) {
					return false;
				}
			}
			return true;
		}

		/// <summary>
		/// Tests whether two arrays are equal in contents and ordering,
		/// guaranteeing roughly equivalent execution time regardless of where a signature mismatch may exist.
		/// </summary>
		/// <param name="first">The first array in the comparison.  May not be null.</param>
		/// <param name="second">The second array in the comparison. May not be null.</param>
		/// <returns>True if the arrays equal; false otherwise.</returns>
		/// <remarks>
		/// Guaranteeing equal execution time is useful in mitigating against timing attacks on a signature
		/// or other secret.
		/// </remarks>
		internal static bool AreEquivalentConstantTime(byte[] first, byte[] second) {
			Requires.NotNull(first, "first");
			Requires.NotNull(second, "second");
			if (first.Length != second.Length) {
				return false;
			}

			int result = 0;
			for (int i = 0; i < first.Length; i++) {
				result |= first[i] ^ second[i];
			}
			return result == 0;
		}

		/// <summary>
		/// Tests two sequences for same contents and ordering.
		/// </summary>
		/// <typeparam name="T">The type of elements in the arrays.</typeparam>
		/// <param name="sequence1">The first sequence in the comparison.  May not be null.</param>
		/// <param name="sequence2">The second sequence in the comparison. May not be null.</param>
		/// <returns>True if the arrays equal; false otherwise.</returns>
		internal static bool AreEquivalent<T>(IEnumerable<T> sequence1, IEnumerable<T> sequence2) {
			if (sequence1 == null && sequence2 == null) {
				return true;
			}
			if ((sequence1 == null) ^ (sequence2 == null)) {
				return false;
			}

			IEnumerator<T> iterator1 = sequence1.GetEnumerator();
			IEnumerator<T> iterator2 = sequence2.GetEnumerator();
			bool movenext1, movenext2;
			while (true) {
				movenext1 = iterator1.MoveNext();
				movenext2 = iterator2.MoveNext();
				if (!movenext1 || !movenext2) { // if we've reached the end of at least one sequence
					break;
				}
				object obj1 = iterator1.Current;
				object obj2 = iterator2.Current;
				if (obj1 == null && obj2 == null) {
					continue; // both null is ok
				}
				if (obj1 == null ^ obj2 == null) {
					return false; // exactly one null is different
				}
				if (!obj1.Equals(obj2)) {
					return false; // if they're not equal to each other
				}
			}

			return movenext1 == movenext2; // did they both reach the end together?
		}

		/// <summary>
		/// Tests two unordered collections for same contents.
		/// </summary>
		/// <typeparam name="T">The type of elements in the collections.</typeparam>
		/// <param name="first">The first collection in the comparison.  May not be null.</param>
		/// <param name="second">The second collection in the comparison. May not be null.</param>
		/// <returns>True if the collections have the same contents; false otherwise.</returns>
		internal static bool AreEquivalentUnordered<T>(ICollection<T> first, ICollection<T> second) {
			if (first == null && second == null) {
				return true;
			}
			if ((first == null) ^ (second == null)) {
				return false;
			}

			if (first.Count != second.Count) {
				return false;
			}

			foreach (T value in first) {
				if (!second.Contains(value)) {
					return false;
				}
			}

			return true;
		}

		/// <summary>
		/// Tests whether two dictionaries are equal in length and contents.
		/// </summary>
		/// <typeparam name="TKey">The type of keys in the dictionaries.</typeparam>
		/// <typeparam name="TValue">The type of values in the dictionaries.</typeparam>
		/// <param name="first">The first dictionary in the comparison.  May not be null.</param>
		/// <param name="second">The second dictionary in the comparison. May not be null.</param>
		/// <returns>True if the arrays equal; false otherwise.</returns>
		internal static bool AreEquivalent<TKey, TValue>(IDictionary<TKey, TValue> first, IDictionary<TKey, TValue> second) {
			Requires.NotNull(first, "first");
			Requires.NotNull(second, "second");
			return AreEquivalent(first.ToArray(), second.ToArray());
		}

		/// <summary>
		/// Concatenates a list of name-value pairs as key=value&amp;key=value,
		/// taking care to properly encode each key and value for URL
		/// transmission according to RFC 3986.  No ? is prefixed to the string.
		/// </summary>
		/// <param name="args">The dictionary of key/values to read from.</param>
		/// <returns>The formulated querystring style string.</returns>
		internal static string CreateQueryString(IEnumerable<KeyValuePair<string, string>> args) {
			Requires.NotNull(args, "args");
			Contract.Ensures(Contract.Result<string>() != null);

			if (!args.Any()) {
				return string.Empty;
			}
			StringBuilder sb = new StringBuilder(args.Count() * 10);

			foreach (var p in args) {
				ErrorUtilities.VerifyArgument(!string.IsNullOrEmpty(p.Key), MessagingStrings.UnexpectedNullOrEmptyKey);
				ErrorUtilities.VerifyArgument(p.Value != null, MessagingStrings.UnexpectedNullValue, p.Key);
				sb.Append(EscapeUriDataStringRfc3986(p.Key));
				sb.Append('=');
				sb.Append(EscapeUriDataStringRfc3986(p.Value));
				sb.Append('&');
			}
			sb.Length--; // remove trailing &

			return sb.ToString();
		}

		/// <summary>
		/// Adds a set of name-value pairs to the end of a given URL
		/// as part of the querystring piece.  Prefixes a ? or &amp; before
		/// first element as necessary.
		/// </summary>
		/// <param name="builder">The UriBuilder to add arguments to.</param>
		/// <param name="args">
		/// The arguments to add to the query.  
		/// If null, <paramref name="builder"/> is not changed.
		/// </param>
		/// <remarks>
		/// If the parameters to add match names of parameters that already are defined
		/// in the query string, the existing ones are <i>not</i> replaced.
		/// </remarks>
		internal static void AppendQueryArgs(this UriBuilder builder, IEnumerable<KeyValuePair<string, string>> args) {
			Requires.NotNull(builder, "builder");

			if (args != null && args.Count() > 0) {
				StringBuilder sb = new StringBuilder(50 + (args.Count() * 10));
				if (!string.IsNullOrEmpty(builder.Query)) {
					sb.Append(builder.Query.Substring(1));
					sb.Append('&');
				}
				sb.Append(CreateQueryString(args));

				builder.Query = sb.ToString();
			}
		}

		/// <summary>
		/// Adds a set of name-value pairs to the end of a given URL
		/// as part of the fragment piece.  Prefixes a # or &amp; before
		/// first element as necessary.
		/// </summary>
		/// <param name="builder">The UriBuilder to add arguments to.</param>
		/// <param name="args">
		/// The arguments to add to the query.  
		/// If null, <paramref name="builder"/> is not changed.
		/// </param>
		/// <remarks>
		/// If the parameters to add match names of parameters that already are defined
		/// in the fragment, the existing ones are <i>not</i> replaced.
		/// </remarks>
		internal static void AppendFragmentArgs(this UriBuilder builder, IEnumerable<KeyValuePair<string, string>> args) {
			Requires.NotNull(builder, "builder");

			if (args != null && args.Count() > 0) {
				StringBuilder sb = new StringBuilder(50 + (args.Count() * 10));
				if (!string.IsNullOrEmpty(builder.Fragment)) {
					sb.Append(builder.Fragment);
					sb.Append('&');
				}
				sb.Append(CreateQueryString(args));

				builder.Fragment = sb.ToString();
			}
		}

		/// <summary>
		/// Adds parameters to a query string, replacing parameters that
		/// match ones that already exist in the query string.
		/// </summary>
		/// <param name="builder">The UriBuilder to add arguments to.</param>
		/// <param name="args">
		/// The arguments to add to the query.  
		/// If null, <paramref name="builder"/> is not changed.
		/// </param>
		internal static void AppendAndReplaceQueryArgs(this UriBuilder builder, IEnumerable<KeyValuePair<string, string>> args) {
			Requires.NotNull(builder, "builder");

			if (args != null && args.Count() > 0) {
				NameValueCollection aggregatedArgs = HttpUtility.ParseQueryString(builder.Query);
				foreach (var pair in args) {
					aggregatedArgs[pair.Key] = pair.Value;
				}

				builder.Query = CreateQueryString(aggregatedArgs.ToDictionary());
			}
		}

		/// <summary>
		/// Extracts the recipient from an HttpRequestInfo.
		/// </summary>
		/// <param name="request">The request to get recipient information from.</param>
		/// <returns>The recipient.</returns>
		/// <exception cref="ArgumentException">Thrown if the HTTP request is something we can't handle.</exception>
		internal static MessageReceivingEndpoint GetRecipient(this HttpRequestBase request) {
			return new MessageReceivingEndpoint(request.GetPublicFacingUrl(), GetHttpDeliveryMethod(request.HttpMethod));
		}

		/// <summary>
		/// Gets the <see cref="HttpDeliveryMethods"/> enum value for a given HTTP verb.
		/// </summary>
		/// <param name="httpVerb">The HTTP verb.</param>
		/// <returns>A <see cref="HttpDeliveryMethods"/> enum value that is within the <see cref="HttpDeliveryMethods.HttpVerbMask"/>.</returns>
		/// <exception cref="ArgumentException">Thrown if the HTTP request is something we can't handle.</exception>
		internal static HttpDeliveryMethods GetHttpDeliveryMethod(string httpVerb) {
			if (httpVerb == "GET") {
				return HttpDeliveryMethods.GetRequest;
			} else if (httpVerb == "POST") {
				return HttpDeliveryMethods.PostRequest;
			} else if (httpVerb == "PUT") {
				return HttpDeliveryMethods.PutRequest;
			} else if (httpVerb == "DELETE") {
				return HttpDeliveryMethods.DeleteRequest;
			} else if (httpVerb == "HEAD") {
				return HttpDeliveryMethods.HeadRequest;
			} else {
				throw ErrorUtilities.ThrowArgumentNamed("httpVerb", MessagingStrings.UnsupportedHttpVerb, httpVerb);
			}
		}

		/// <summary>
		/// Gets the HTTP verb to use for a given <see cref="HttpDeliveryMethods"/> enum value.
		/// </summary>
		/// <param name="httpMethod">The HTTP method.</param>
		/// <returns>An HTTP verb, such as GET, POST, PUT, or DELETE.</returns>
		internal static string GetHttpVerb(HttpDeliveryMethods httpMethod) {
			if ((httpMethod & HttpDeliveryMethods.HttpVerbMask) == HttpDeliveryMethods.GetRequest) {
				return "GET";
			} else if ((httpMethod & HttpDeliveryMethods.HttpVerbMask) == HttpDeliveryMethods.PostRequest) {
				return "POST";
			} else if ((httpMethod & HttpDeliveryMethods.HttpVerbMask) == HttpDeliveryMethods.PutRequest) {
				return "PUT";
			} else if ((httpMethod & HttpDeliveryMethods.HttpVerbMask) == HttpDeliveryMethods.DeleteRequest) {
				return "DELETE";
			} else if ((httpMethod & HttpDeliveryMethods.HttpVerbMask) == HttpDeliveryMethods.HeadRequest) {
				return "HEAD";
			} else if ((httpMethod & HttpDeliveryMethods.AuthorizationHeaderRequest) != 0) {
				return "GET"; // if AuthorizationHeaderRequest is specified without an explicit HTTP verb, assume GET.
			} else {
				throw ErrorUtilities.ThrowArgumentNamed("httpMethod", MessagingStrings.UnsupportedHttpVerb, httpMethod);
			}
		}

		/// <summary>
		/// Copies some extra parameters into a message.
		/// </summary>
		/// <param name="messageDictionary">The message to copy the extra data into.</param>
		/// <param name="extraParameters">The extra data to copy into the message.  May be null to do nothing.</param>
		internal static void AddExtraParameters(this MessageDictionary messageDictionary, IDictionary<string, string> extraParameters) {
			Requires.NotNull(messageDictionary, "messageDictionary");

			if (extraParameters != null) {
				foreach (var pair in extraParameters) {
					try {
						messageDictionary.Add(pair);
					} catch (ArgumentException ex) {
						throw ErrorUtilities.Wrap(ex, MessagingStrings.ExtraParameterAddFailure, pair.Key, pair.Value);
					}
				}
			}
		}

		/// <summary>
		/// Collects a sequence of key=value pairs into a dictionary.
		/// </summary>
		/// <typeparam name="TKey">The type of the key.</typeparam>
		/// <typeparam name="TValue">The type of the value.</typeparam>
		/// <param name="sequence">The sequence.</param>
		/// <returns>A dictionary.</returns>
		internal static Dictionary<TKey, TValue> ToDictionary<TKey, TValue>(this IEnumerable<KeyValuePair<TKey, TValue>> sequence) {
			Requires.NotNull(sequence, "sequence");
			return sequence.ToDictionary(pair => pair.Key, pair => pair.Value);
		}

		/// <summary>
		/// Converts a <see cref="NameValueCollection"/> to an IDictionary&lt;string, string&gt;.
		/// </summary>
		/// <param name="nvc">The NameValueCollection to convert.  May be null.</param>
		/// <returns>The generated dictionary, or null if <paramref name="nvc"/> is null.</returns>
		/// <remarks>
		/// If a <c>null</c> key is encountered, its value is ignored since
		/// <c>Dictionary&lt;string, string&gt;</c> does not allow null keys.
		/// </remarks>
		internal static Dictionary<string, string> ToDictionary(this NameValueCollection nvc) {
			Contract.Ensures((nvc != null && Contract.Result<Dictionary<string, string>>() != null) || (nvc == null && Contract.Result<Dictionary<string, string>>() == null));
			return ToDictionary(nvc, false);
		}

		/// <summary>
		/// Converts a <see cref="NameValueCollection"/> to an IDictionary&lt;string, string&gt;.
		/// </summary>
		/// <param name="nvc">The NameValueCollection to convert.  May be null.</param>
		/// <param name="throwOnNullKey">
		/// A value indicating whether a null key in the <see cref="NameValueCollection"/> should be silently skipped since it is not a valid key in a Dictionary.  
		/// Use <c>true</c> to throw an exception if a null key is encountered.
		/// Use <c>false</c> to silently continue converting the valid keys.
		/// </param>
		/// <returns>The generated dictionary, or null if <paramref name="nvc"/> is null.</returns>
		/// <exception cref="ArgumentException">Thrown if <paramref name="throwOnNullKey"/> is <c>true</c> and a null key is encountered.</exception>
		internal static Dictionary<string, string> ToDictionary(this NameValueCollection nvc, bool throwOnNullKey) {
			Contract.Ensures((nvc != null && Contract.Result<Dictionary<string, string>>() != null) || (nvc == null && Contract.Result<Dictionary<string, string>>() == null));
			if (nvc == null) {
				return null;
			}

			var dictionary = new Dictionary<string, string>();
			foreach (string key in nvc) {
				// NameValueCollection supports a null key, but Dictionary<K,V> does not.
				if (key == null) {
					if (throwOnNullKey) {
						throw new ArgumentException(MessagingStrings.UnexpectedNullKey);
					} else {
						// Only emit a warning if there was a non-empty value.
						if (!string.IsNullOrEmpty(nvc[key])) {
							Logger.OpenId.WarnFormat("Null key with value {0} encountered while translating NameValueCollection to Dictionary.", nvc[key]);
						}
					}
				} else {
					dictionary.Add(key, nvc[key]);
				}
			}

			return dictionary;
		}

		/// <summary>
		/// Converts a dictionary to a <see cref="NameValueCollection"/>
		/// </summary>
		/// <param name="data">The existing dictionary.</param>
		/// <returns>The new collection.</returns>
		internal static NameValueCollection ToNameValueCollection(this IDictionary<string, string> data) {
			Requires.NotNull(data, "data");

			var nvc = new NameValueCollection();
			foreach (var entry in data) {
				nvc.Add(entry.Key, entry.Value);
			}

			return nvc;
		}

		/// <summary>
		/// Sorts the elements of a sequence in ascending order by using a specified comparer.
		/// </summary>
		/// <typeparam name="TSource">The type of the elements of source.</typeparam>
		/// <typeparam name="TKey">The type of the key returned by keySelector.</typeparam>
		/// <param name="source">A sequence of values to order.</param>
		/// <param name="keySelector">A function to extract a key from an element.</param>
		/// <param name="comparer">A comparison function to compare keys.</param>
		/// <returns>An System.Linq.IOrderedEnumerable&lt;TElement&gt; whose elements are sorted according to a key.</returns>
		internal static IOrderedEnumerable<TSource> OrderBy<TSource, TKey>(this IEnumerable<TSource> source, Func<TSource, TKey> keySelector, Comparison<TKey> comparer) {
			Requires.NotNull(source, "source");
			Requires.NotNull(comparer, "comparer");
			Requires.NotNull(keySelector, "keySelector");
			Contract.Ensures(Contract.Result<IOrderedEnumerable<TSource>>() != null);
			return System.Linq.Enumerable.OrderBy<TSource, TKey>(source, keySelector, new ComparisonHelper<TKey>(comparer));
		}

		/// <summary>
		/// Determines whether the specified message is a request (indirect message or direct request).
		/// </summary>
		/// <param name="message">The message in question.</param>
		/// <returns>
		/// 	<c>true</c> if the specified message is a request; otherwise, <c>false</c>.
		/// </returns>
		/// <remarks>
		/// Although an <see cref="IProtocolMessage"/> may implement the <see cref="IDirectedProtocolMessage"/>
		/// interface, it may only be doing that for its derived classes.  These objects are only requests
		/// if their <see cref="IDirectedProtocolMessage.Recipient"/> property is non-null.
		/// </remarks>
		internal static bool IsRequest(this IDirectedProtocolMessage message) {
			Requires.NotNull(message, "message");
			return message.Recipient != null;
		}

		/// <summary>
		/// Determines whether the specified message is a direct response.
		/// </summary>
		/// <param name="message">The message in question.</param>
		/// <returns>
		/// 	<c>true</c> if the specified message is a direct response; otherwise, <c>false</c>.
		/// </returns>
		/// <remarks>
		/// Although an <see cref="IProtocolMessage"/> may implement the 
		/// <see cref="IDirectResponseProtocolMessage"/> interface, it may only be doing 
		/// that for its derived classes.  These objects are only requests if their 
		/// <see cref="IDirectResponseProtocolMessage.OriginatingRequest"/> property is non-null.
		/// </remarks>
		internal static bool IsDirectResponse(this IDirectResponseProtocolMessage message) {
			Requires.NotNull(message, "message");
			return message.OriginatingRequest != null;
		}

		/// <summary>
		/// Writes a buffer, prefixed with its own length.
		/// </summary>
		/// <param name="writer">The binary writer.</param>
		/// <param name="buffer">The buffer.</param>
		internal static void WriteBuffer(this BinaryWriter writer, byte[] buffer) {
			Requires.NotNull(writer, "writer");
			Requires.NotNull(buffer, "buffer");
			writer.Write(buffer.Length);
			writer.Write(buffer, 0, buffer.Length);
		}

		/// <summary>
		/// Reads a buffer that is prefixed with its own length.
		/// </summary>
		/// <param name="reader">The binary reader positioned at the buffer length.</param>
		/// <returns>The read buffer.</returns>
		internal static byte[] ReadBuffer(this BinaryReader reader) {
			Requires.NotNull(reader, "reader");
			int length = reader.ReadInt32();
			byte[] buffer = new byte[length];
			ErrorUtilities.VerifyProtocol(reader.Read(buffer, 0, length) == length, MessagingStrings.UnexpectedBufferLength);
			return buffer;
		}

		/// <summary>
		/// Constructs a Javascript expression that will create an object
		/// on the user agent when assigned to a variable.
		/// </summary>
		/// <param name="namesAndValues">The untrusted names and untrusted values to inject into the JSON object.</param>
		/// <param name="valuesPreEncoded">if set to <c>true</c> the values will NOT be escaped as if it were a pure string.</param>
		/// <returns>The Javascript JSON object as a string.</returns>
		internal static string CreateJsonObject(IEnumerable<KeyValuePair<string, string>> namesAndValues, bool valuesPreEncoded) {
			StringBuilder builder = new StringBuilder();
			builder.Append("{ ");

			foreach (var pair in namesAndValues) {
				builder.Append(MessagingUtilities.GetSafeJavascriptValue(pair.Key));
				builder.Append(": ");
				builder.Append(valuesPreEncoded ? pair.Value : MessagingUtilities.GetSafeJavascriptValue(pair.Value));
				builder.Append(",");
			}

			if (builder[builder.Length - 1] == ',') {
				builder.Length -= 1;
			}
			builder.Append("}");
			return builder.ToString();
		}

		/// <summary>
		/// Serializes the given message as a JSON string.
		/// </summary>
		/// <param name="message">The message to serialize.</param>
		/// <param name="messageDescriptions">The cached message descriptions to use for reflection.</param>
		/// <returns>A JSON string.</returns>
		[SuppressMessage("Microsoft.Usage", "CA2202:Do not dispose objects multiple times", Justification = "This Dispose is safe.")]
		[SuppressMessage("Microsoft.Reliability", "CA2000:Dispose objects before losing scope", Justification = "No apparent problem.  False positive?")]
		internal static string SerializeAsJson(IMessage message, MessageDescriptionCollection messageDescriptions) {
			Requires.NotNull(message, "message");
			Requires.NotNull(messageDescriptions, "messageDescriptions");

			var encoding = Encoding.UTF8;
			var bytes = SerializeAsJsonBytes(message, messageDescriptions, encoding);
			string json = encoding.GetString(bytes);
			return json;
		}

		/// <summary>
		/// Serializes the given message as a JSON string.
		/// </summary>
		/// <param name="message">The message to serialize.</param>
		/// <param name="messageDescriptions">The cached message descriptions to use for reflection.</param>
		/// <param name="encoding">The encoding to use.  Defaults to <see cref="Encoding.UTF8"/></param>
		/// <returns>A JSON string.</returns>
		[SuppressMessage("Microsoft.Usage", "CA2202:Do not dispose objects multiple times", Justification = "This Dispose is safe.")]
		[SuppressMessage("Microsoft.Reliability", "CA2000:Dispose objects before losing scope", Justification = "No apparent problem.  False positive?")]
		internal static byte[] SerializeAsJsonBytes(IMessage message, MessageDescriptionCollection messageDescriptions, Encoding encoding = null) {
			Requires.NotNull(message, "message");
			Requires.NotNull(messageDescriptions, "messageDescriptions");

			encoding = encoding ?? Encoding.UTF8;
			MessageDictionary messageDictionary = messageDescriptions.GetAccessor(message);
			using (var memoryStream = new MemoryStream()) {
				using (var jsonWriter = JsonReaderWriterFactory.CreateJsonWriter(memoryStream, encoding)) {
					MessageSerializer.Serialize(messageDictionary, jsonWriter);
					jsonWriter.Flush();
				}

				return memoryStream.ToArray();
			}
		}

		/// <summary>
		/// Deserializes a JSON object into a message.
		/// </summary>
		/// <param name="jsonBytes">The buffer containing the JSON string.</param>
		/// <param name="receivingMessage">The message to deserialize the object into.</param>
		/// <param name="messageDescriptions">The cache of message descriptions.</param>
		/// <param name="encoding">The encoding that the JSON bytes are in.</param>
		internal static void DeserializeFromJson(byte[] jsonBytes, IMessage receivingMessage, MessageDescriptionCollection messageDescriptions, Encoding encoding = null) {
			Requires.NotNull(jsonBytes, "jsonBytes");
			Requires.NotNull(receivingMessage, "receivingMessage");
			Requires.NotNull(messageDescriptions, "messageDescriptions");

			encoding = encoding ?? Encoding.UTF8;
			MessageDictionary messageDictionary = messageDescriptions.GetAccessor(receivingMessage);
			using (var jsonReader = JsonReaderWriterFactory.CreateJsonReader(jsonBytes, 0, jsonBytes.Length, encoding, Channel.DefaultUntrustedXmlDictionaryReaderQuotas, null)) {
				MessageSerializer.Deserialize(messageDictionary, jsonReader);
			}
		}

		/// <summary>
		/// Prepares what SHOULD be simply a string value for safe injection into Javascript
		/// by using appropriate character escaping.
		/// </summary>
		/// <param name="value">The untrusted string value to be escaped to protected against XSS attacks.  May be null.</param>
		/// <returns>The escaped string, surrounded by single-quotes.</returns>
		internal static string GetSafeJavascriptValue(string value) {
			if (value == null) {
				return "null";
			}

			// We use a StringBuilder because we have potentially many replacements to do,
			// and we don't want to create a new string for every intermediate replacement step.
			StringBuilder builder = new StringBuilder(value);
			foreach (var pair in javascriptStaticStringEscaping) {
				builder.Replace(pair.Key, pair.Value);
			}
			builder.Insert(0, '\'');
			builder.Append('\'');
			return builder.ToString();
		}

		/// <summary>
		/// Escapes a string according to the URI data string rules given in RFC 3986.
		/// </summary>
		/// <param name="value">The value to escape.</param>
		/// <returns>The escaped value.</returns>
		/// <remarks>
		/// The <see cref="Uri.EscapeDataString"/> method is <i>supposed</i> to take on
		/// RFC 3986 behavior if certain elements are present in a .config file.  Even if this
		/// actually worked (which in my experiments it <i>doesn't</i>), we can't rely on every
		/// host actually having this configuration element present.
		/// </remarks>
		internal static string EscapeUriDataStringRfc3986(string value) {
			Requires.NotNull(value, "value");

			// Start with RFC 2396 escaping by calling the .NET method to do the work.
			// This MAY sometimes exhibit RFC 3986 behavior (according to the documentation).
			// If it does, the escaping we do that follows it will be a no-op since the
			// characters we search for to replace can't possibly exist in the string.
			StringBuilder escaped = new StringBuilder(Uri.EscapeDataString(value));

			// Upgrade the escaping to RFC 3986, if necessary.
			for (int i = 0; i < UriRfc3986CharsToEscape.Length; i++) {
				escaped.Replace(UriRfc3986CharsToEscape[i], Uri.HexEscape(UriRfc3986CharsToEscape[i][0]));
			}

			// Return the fully-RFC3986-escaped string.
			return escaped.ToString();
		}

		/// <summary>
		/// Ensures that UTC times are converted to local times.  Unspecified kinds are unchanged.
		/// </summary>
		/// <param name="value">The date-time to convert.</param>
		/// <returns>The date-time in local time.</returns>
		internal static DateTime ToLocalTimeSafe(this DateTime value) {
			if (value.Kind == DateTimeKind.Unspecified) {
				return value;
			}

			return value.ToLocalTime();
		}

		/// <summary>
		/// Ensures that local times are converted to UTC times.  Unspecified kinds are unchanged.
		/// </summary>
		/// <param name="value">The date-time to convert.</param>
		/// <returns>The date-time in UTC time.</returns>
		internal static DateTime ToUniversalTimeSafe(this DateTime value) {
			if (value.Kind == DateTimeKind.Unspecified) {
				return value;
			}

			return value.ToUniversalTime();
		}

		/// <summary>
		/// Gets the query data from the original request (before any URL rewriting has occurred.)
		/// </summary>
		/// <param name="request">The request.</param>
		/// <returns>
		/// A <see cref="NameValueCollection"/> containing all the parameters in the query string.
		/// </returns>
		internal static NameValueCollection GetQueryStringBeforeRewriting(this HttpRequestBase request) {
			// This request URL may have been rewritten by the host site.
			// For openid protocol purposes, we really need to look at 
			// the original query parameters before any rewriting took place.
			Uri beforeRewriting = GetPublicFacingUrl(request);
			if (beforeRewriting == request.Url) {
				// No rewriting has taken place.
				return request.QueryString;
			} else {
				// Rewriting detected!  Recover the original request URI.
				ErrorUtilities.VerifyInternal(beforeRewriting != null, "UrlBeforeRewriting is null, so the query string cannot be determined.");
				return HttpUtility.ParseQueryString(beforeRewriting.Query);
			}
		}

		/// <summary>
		/// Gets a value indicating whether the request's URL was rewritten by ASP.NET
		/// or some other module.
		/// </summary>
		/// <param name="request">The request.</param>
		/// <returns>A value indicating whether there is evidence that the URL of the request has been changed to some internal server (farm) representation.</returns>
		/// <value>
		///   <c>true</c> if this request's URL was rewritten; otherwise, <c>false</c>.
		/// </value>
		internal static bool GetIsUrlRewritten(this HttpRequestBase request) {
			return request.Url != GetPublicFacingUrl(request);
		}

		/// <summary>
		/// Gets the public facing URL for the given incoming HTTP request.
		/// </summary>
		/// <param name="request">The request.</param>
		/// <param name="serverVariables">The server variables to consider part of the request.</param>
		/// <returns>
		/// The URI that the outside world used to create this request.
		/// </returns>
		/// <remarks>
		/// Although the <paramref name="serverVariables"/> value can be obtained from
		/// <see cref="HttpRequest.ServerVariables"/>, it's useful to be able to pass them
		/// in so we can simulate injected values from our unit tests since the actual property
		/// is a read-only kind of <see cref="NameValueCollection"/>.
		/// </remarks>
		internal static Uri GetPublicFacingUrl(this HttpRequestBase request, NameValueCollection serverVariables) {
			Requires.NotNull(request, "request");
			Requires.NotNull(serverVariables, "serverVariables");

			// Due to URL rewriting, cloud computing (i.e. Azure)
			// and web farms, etc., we have to be VERY careful about what
			// we consider the incoming URL.  We want to see the URL as it would
			// appear on the public-facing side of the hosting web site.
			// HttpRequest.Url gives us the internal URL in a cloud environment,
			// So we use a variable that (at least from what I can tell) gives us
			// the public URL:
			if (serverVariables["HTTP_HOST"] != null) {
				ErrorUtilities.VerifySupported(request.Url.Scheme == Uri.UriSchemeHttps || request.Url.Scheme == Uri.UriSchemeHttp, "Only HTTP and HTTPS are supported protocols.");
				string scheme = serverVariables["HTTP_X_FORWARDED_PROTO"] ?? request.Url.Scheme;
				Uri hostAndPort = new Uri(scheme + Uri.SchemeDelimiter + serverVariables["HTTP_HOST"]);
				UriBuilder publicRequestUri = new UriBuilder(request.Url);
				publicRequestUri.Scheme = scheme;
				publicRequestUri.Host = hostAndPort.Host;
				publicRequestUri.Port = hostAndPort.Port; // CC missing Uri.Port contract that's on UriBuilder.Port
				return publicRequestUri.Uri;
			} else {
				// Failover to the method that works for non-web farm enviroments.
				// We use Request.Url for the full path to the server, and modify it
				// with Request.RawUrl to capture both the cookieless session "directory" if it exists
				// and the original path in case URL rewriting is going on.  We don't want to be
				// fooled by URL rewriting because we're comparing the actual URL with what's in
				// the return_to parameter in some cases.
				// Response.ApplyAppPathModifier(builder.Path) would have worked for the cookieless
				// session, but not the URL rewriting problem.
				return new Uri(request.Url, request.RawUrl);
			}
		}

		/// <summary>
		/// Gets the public facing URL for the given incoming HTTP request.
		/// </summary>
		/// <param name="request">The request.</param>
		/// <returns>The URI that the outside world used to create this request.</returns>
		internal static Uri GetPublicFacingUrl(this HttpRequestBase request) {
			Requires.NotNull(request, "request");
			return GetPublicFacingUrl(request, request.ServerVariables);
		}

		/// <summary>
		/// Gets the query or form data from the original request (before any URL rewriting has occurred.)
		/// </summary>
		/// <param name="request">The request.</param>
		/// <returns>
		/// A set of name=value pairs.
		/// </returns>
		[SuppressMessage("Microsoft.Design", "CA1024:UsePropertiesWhereAppropriate", Justification = "Expensive call")]
		internal static NameValueCollection GetQueryOrForm(this HttpRequestBase request) {
			Requires.NotNull(request, "request");
			return request.HttpMethod == "GET" ? GetQueryStringBeforeRewriting(request) : request.Form;
		}

		/// <summary>
		/// Creates a symmetric algorithm for use in encryption/decryption.
		/// </summary>
		/// <param name="key">The symmetric key to use for encryption/decryption.</param>
		/// <returns>A symmetric algorithm.</returns>
		[SuppressMessage("Microsoft.Reliability", "CA2000:Dispose objects before losing scope", Justification = "No apparent problem.  False positive?")]
		private static SymmetricAlgorithm CreateSymmetricAlgorithm(byte[] key) {
			SymmetricAlgorithm result = null;
			try {
				result = new RijndaelManaged();
				result.Mode = CipherMode.CBC;
				result.Key = key;
				return result;
			} catch {
				IDisposable disposableResult = result;
				if (disposableResult != null) {
					disposableResult.Dispose();
				}

				throw;
			}
		}

		/// <summary>
		/// A class to convert a <see cref="Comparison&lt;T&gt;"/> into an <see cref="IComparer&lt;T&gt;"/>.
		/// </summary>
		/// <typeparam name="T">The type of objects being compared.</typeparam>
		private class ComparisonHelper<T> : IComparer<T> {
			/// <summary>
			/// The comparison method to use.
			/// </summary>
			private Comparison<T> comparison;

			/// <summary>
			/// Initializes a new instance of the ComparisonHelper class.
			/// </summary>
			/// <param name="comparison">The comparison method to use.</param>
			internal ComparisonHelper(Comparison<T> comparison) {
				Requires.NotNull(comparison, "comparison");

				this.comparison = comparison;
			}

			#region IComparer<T> Members

			/// <summary>
			/// Compares two instances of <typeparamref name="T"/>.
			/// </summary>
			/// <param name="x">The first object to compare.</param>
			/// <param name="y">The second object to compare.</param>
			/// <returns>Any of -1, 0, or 1 according to standard comparison rules.</returns>
			public int Compare(T x, T y) {
				return this.comparison(x, y);
			}

			#endregion
		}
	}
}<|MERGE_RESOLUTION|>--- conflicted
+++ resolved
@@ -307,7 +307,6 @@
 		}
 
 		/// <summary>
-<<<<<<< HEAD
 		/// Compares to string values for ordinal equality in such a way that its execution time does not depend on how much of the value matches.
 		/// </summary>
 		/// <param name="value1">The first value.</param>
@@ -355,7 +354,8 @@
 			realmUrl.Query = null;
 			realmUrl.Fragment = null;
 			return realmUrl.Uri;
-=======
+		}
+
 		/// Creates the XML reader settings to use for reading XML from untrusted sources.
 		/// </summary>
 		/// <returns>
@@ -375,7 +375,6 @@
 				ProhibitDtd = true,
 #endif
 			};
->>>>>>> 5ceb75f6
 		}
 
 		/// <summary>
