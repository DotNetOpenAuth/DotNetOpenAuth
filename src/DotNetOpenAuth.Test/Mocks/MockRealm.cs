--- conflicted
+++ resolved
@@ -35,11 +35,7 @@
 		/// <returns>
 		/// The details of the endpoints if found, otherwise null.
 		/// </returns>
-<<<<<<< HEAD
-		public override IEnumerable<RelyingPartyEndpointDescription> Discover(IDirectWebRequestHandler requestHandler, bool allowRedirects) {
-=======
-		internal override IEnumerable<RelyingPartyEndpointDescription> DiscoverReturnToEndpoints(IDirectWebRequestHandler requestHandler, bool allowRedirects) {
->>>>>>> 8aa64395
+		public override IEnumerable<RelyingPartyEndpointDescription> DiscoverReturnToEndpoints(IDirectWebRequestHandler requestHandler, bool allowRedirects) {
 			return this.relyingPartyDescriptions;
 		}
 	}
