--- conflicted
+++ resolved
@@ -60,7 +60,6 @@
 			log4net.LogManager.Shutdown();
 		}
 
-<<<<<<< HEAD
 		/// <summary>
 		/// Sets HttpContext.Current to some empty (but non-null!) value.
 		/// </summary>
@@ -68,14 +67,14 @@
 			HttpContext.Current = new HttpContext(
 				new HttpRequest("mock", "http://mock", "mock"),
 				new HttpResponse(new StringWriter()));
-=======
+		}
+
 		protected internal static void SuspendLogging() {
 			LogManager.GetLoggerRepository().Threshold = LogManager.GetLoggerRepository().LevelMap["OFF"];
 		}
 
 		protected internal static void ResumeLogging() {
 			LogManager.GetLoggerRepository().Threshold = LogManager.GetLoggerRepository().LevelMap["ALL"];
->>>>>>> 9625b0a4
 		}
 	}
 }